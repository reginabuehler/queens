import pdb
import time
import numpy as np
from pqueens.interfaces.interface import Interface
from pqueens.resources.resource import parse_resources_from_configuration
from pqueens.resources.resource import print_resources_status
from pqueens.database.mongodb import MongoDB


class JobInterface(Interface):
    """
        Class for mapping input variables to responses

        The JobInterface class maps input variables to outputs, i.e. responses
        by creating a job which is then submitted to a job manager on some
        local or remote resource, which in turn then actually runs the
        simulation software.

    Attributes:
        name (string):              name of interface
        resources (dict):           dictionary with resources
        experiment_name (string):   name of experiment
        db_adress (string):         adress of database to use
        db (mongodb):               mongodb to store results and job info
        polling_time (int):         how frequently do we check if jobs are done
        output_dir (string):        directory to write output to
        parameters (dict):          dictionary with parameters

    """

    def __init__(self, interface_name, resources, experiment_name, db_address,
                 db, polling_time, output_dir, parameters):
        """ Create JobInterface

        Args:
            interface_name (string):    name of interface
            resources (dict):           dictionary with resources
            experiment_name (string):   name of experiment
            db_adress (string):         adress of database to use
            db (mongodb):               mongodb to store results and job info
            polling_time (int):         how frequently do we check if jobs are done
            output_dir (string):        directory to write output to
            variables (dict):           dictionary with parameters
        """
        self.name = interface_name
        self.resources = resources
        self.experiment_name = experiment_name
        self.db_address = db_address
        self.db = db
        self.polling_time = polling_time
        self.output_dir = output_dir
        self.parameters = parameters
        self.batch_number = 1

    @classmethod
    def from_config_create_interface(cls, interface_name, config):
        """ Create JobInterface from config dictionary

        Args:
            interface_name (str):   name of interface
            config (dict):          dictionary containing problem description

        Returns:
            interface:              instance of JobInterface
        """
        # get resources from config
        resources = parse_resources_from_configuration(config)

        # connect to the database
        db_address = config['database']['address']
        if 'drop_existing' in config['database']:
            drop_existing = config['database']['drop_existing']
        else:
            drop_existing = False
        experiment_name = config['global_settings']['experiment_name']

        # sys.stderr.write('Using database at %s.\n' % db_address)
        db = MongoDB(database_address=db_address, drop_existing_db=drop_existing)

        polling_time = config.get('polling-time', 1)

        output_dir = config['driver']['driver_params']["experiment_dir"]
        # TODO: This is not nice -> should be solved solemny over Driver class

        parameters = config['parameters']

        # instanciate object
        return cls(interface_name, resources, experiment_name, db_address, db,
                   polling_time, output_dir, parameters)

    def map(self, samples):
        """
        Mapping function which orchestrates call to external simulation software

        Second variant which takes the input samples as argument

        Args:
            samples (list):         list of variables objects

        Returns:
            np.array,np.array       two arrays containing the inputs from the
                                    suggester, as well as the corresponding outputs

        """
        self.batch_number += 1
        jobs = self.load_jobs()
        for variables in samples:
            processed_suggestion = False
            while not processed_suggestion:
                # loop over all available resources
                for resource_name, resource in self.resources.items():
                    if resource.accepting_jobs(jobs):
                        new_job = self.create_new_job(variables, resource_name)  # TODO wrong number!

                        # Submit the job to the appropriate resource
                        process_id = self.attempt_dispatch(resource, new_job)
                        # process_id = resource.attempt_dispatch(self.experiment_name,
                        #                                       self.batch_number,
                        #                                       new_job,
                        #                                       self.db_address,
                        #                                       self.output_dir)

                        # Set the status of the job appropriately (successfully submitted or not)
                        if process_id is None:
                            new_job['status'] = 'broken'
                        else:
                            new_job['status'] = 'pending'
                            new_job['proc_id'] = process_id

                        processed_suggestion = True
                        jobs = self.load_jobs()
                        print_resources_status(self.resources, jobs)

                    else:
                        time.sleep(self.polling_time)
                        jobs = self.load_jobs()

        while not self.all_jobs_finished():  # TODO: was somehow stuck in here
            time.sleep(self.polling_time)

#        for _, resource in self.resources.items():
#            resource.scheduler.post_run()  # This will close all previous opened ports for databank communication
        # get sample and response data
        return self.get_output_data()

    def attempt_dispatch(self, resource, new_job):
        """ Attempt to dispatch job multiple times

        Submitting jobs to the queue sometimes fails, hence we try multiple times
        before giving up. We also wait one second between submit commands

        Args:
            resource (resource object): Resource to submit job to
            new_job (dict):             Dictionary with job

        Returns:
            int: Process ID of submitted job if successfull, None otherwise
        """
        process_id = None
        num_tries = 0

        while process_id is None and num_tries < 5:
            if num_tries > 0:
                time.sleep(0.5)

            # Submit the job to the appropriate resource
            process_id = resource.attempt_dispatch(self.batch_number,
                                                   new_job)
            num_tries += 1

        return process_id

    def load_jobs(self):
        """ Load jobs from the jobs database

        Returns:
            list : list with all jobs or an empty list
        """
        jobs = self.db.load(self.experiment_name, str(self.batch_number), 'jobs')

        if jobs is None:
            jobs = []
        if isinstance(jobs, dict):
            jobs = [jobs]
        return jobs

    def save_job(self, job):
        """ Save a job to the job database

        Args:
            job (dict): dictionary with job details
        """
        self.db.save(job, self.experiment_name, 'jobs', str(self.batch_number), {'id': job['id']})

    def create_new_job(self, variables, resource_name):
        """ Create new job and save it to database and return it

        Args:
            variables (Variables):     variables to run model at
            resource_name (string):     name of resource

        Returns:
            job: new job
        """

        print("Created new job")
        jobs = self.load_jobs()
        job_id = len(jobs) + 1

        job = {
<<<<<<< HEAD
            'id':            job_id,
            'params':        variables.get_active_variables(),
            'expt_dir':      self.output_dir,
            'expt_name':     self.experiment_name,
            'resource':      resource_name,
            'status':        'pending',  # TODO: before: 'new'
            'submit time':   time.time(),
            'start time':    None,
            'end time':      None
=======
            'id'           : job_id,
            'params'       : variables.get_active_variables(),
            'expt_dir'     : self.output_dir,
            'expt_name'    : self.experiment_name,
            'resource'     : resource_name,
            'status'       : 'pending',  #'new',
            'submit time'  : time.time(),
            'start time'   : None,
            'end time'     : None
>>>>>>> d60147d9
        }

        self.save_job(job)

        return job

    def tired(self, resource):
        """ Quick check wether a resource is fully occupied

        Args:
            (resource): resource object
        Returns:
            bool: whether or not resource is tired
        """
        jobs = self.load_jobs()
        if resource.accepting_jobs(jobs):
            return False
        return True

    def all_jobs_finished(self):
        """ Determine whether all jobs are finished

        Finished can either mean, complete or failed

        Returns:
            bool: returns true if all jobs in the database have reached completion
                  or failed
        """
        jobs = self.load_jobs()
        print_resources_status(self.resources, jobs)
        for job in jobs:
            if job['status'] != 'complete' and job['status'] != 'failed' and job['status'] != 'broken':
                return False
        return True

    def get_output_data(self):
        """ Extract output data from database and return it

        Args:
            num_variables (int): number of input variables

        Returns:
            dict: output dictionary; i
                  key:   | value:
                  'mean' | ndarray shape(batch_size, shape_of_response)
                  'var'  | ndarray (optional)

        """
        output = {}
        mean_values = []
        if not self.all_jobs_finished():
            print("Not all jobs are finished yet, try again later")
        else:
            jobs = self.load_jobs()
            for job in jobs:
                mean_value = np.squeeze(job['result'])
                if not mean_value.shape:
                    mean_value = np.expand_dims(mean_value, axis=0)
                mean_values.append(mean_value)

        output['mean'] = np.array(mean_values)

        return output<|MERGE_RESOLUTION|>--- conflicted
+++ resolved
@@ -1,4 +1,3 @@
-import pdb
 import time
 import numpy as np
 from pqueens.interfaces.interface import Interface
@@ -135,11 +134,11 @@
                         time.sleep(self.polling_time)
                         jobs = self.load_jobs()
 
-        while not self.all_jobs_finished():  # TODO: was somehow stuck in here
+        while not self.all_jobs_finished():
             time.sleep(self.polling_time)
 
-#        for _, resource in self.resources.items():
-#            resource.scheduler.post_run()  # This will close all previous opened ports for databank communication
+        for _, resource in self.resources.items():
+            resource.scheduler.post_run()  # This will close all previous opened ports for databank communication
         # get sample and response data
         return self.get_output_data()
 
@@ -208,7 +207,6 @@
         job_id = len(jobs) + 1
 
         job = {
-<<<<<<< HEAD
             'id':            job_id,
             'params':        variables.get_active_variables(),
             'expt_dir':      self.output_dir,
@@ -218,17 +216,6 @@
             'submit time':   time.time(),
             'start time':    None,
             'end time':      None
-=======
-            'id'           : job_id,
-            'params'       : variables.get_active_variables(),
-            'expt_dir'     : self.output_dir,
-            'expt_name'    : self.experiment_name,
-            'resource'     : resource_name,
-            'status'       : 'pending',  #'new',
-            'submit time'  : time.time(),
-            'start time'   : None,
-            'end time'     : None
->>>>>>> d60147d9
         }
 
         self.save_job(job)
