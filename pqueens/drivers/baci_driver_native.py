--- conflicted
+++ resolved
@@ -1,19 +1,7 @@
 from pqueens.drivers.driver import Driver
 from pqueens.database.mongodb import MongoDB
 
-<<<<<<< HEAD
-#### some comments that will be deleted later #####
-# so far driver options are assambled in cluster_scheduler file which seems to be wrong
-# ssh command is fully designed and then executed the driver file with the main function reading the argument specified in the ssh command after the script name (sys.args[1]) -> similar to argsparser!
-
-#----
-# here rather than reading the command: build driver from config (copy partly the stuff done in the scheduler!
-# this should be here!
-# so far the DB was not used in local baci driver --> this should be changed!
 class BaciDriverNative(Driver):
-=======
-class Baci_driver_native(Driver):
->>>>>>> 101ecc13
     """ Driver to run BACI natively on workstation
 
         Args:
