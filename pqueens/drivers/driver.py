import abc
import os
import sys
import time
from pqueens.database.mongodb import MongoDB
from pqueens.utils.injector import inject
from pqueens.utils.run_subprocess import run_subprocess


class Driver(metaclass=abc.ABCMeta):
    """
    Base class for Drivers

    This Driver class is the base class for drivers that actually execute a job on
    a computing resource. It is supposed to unify the interface of drivers and
    fully integrate them in QUEENS to enable testing.

    Attributes:
        simulation_input_template (str): Path to the simulation input file template where
                                         parameters will be parsed
        database (obj): data base object
        output_file (str): Path / name for output files of postprocessor that contain the QoI
                           for the QUEENS analysis
        file_prefix (str): Unique string sequence that is part of the simulation output
                           name and identifies the unprocessed simulation output (that might
                           need to be post-processed).
        output_scratch (str): Path to output base directory that contains the simulation output and
                              postprocessed files
        job (dict): Dictionary containing description of current job to be simulated
        job_id (int): Job ID given in database in range [1, n_jobs]
        batch (int): Job batch number (in case several batch jobs were performed)
        executable (str): Path to the executable that should be used in the QUEENS simulation
        result (np.array): Result of the QUEENS analysis
        postprocessor (str): Path to external postprocessor for the (binary) simulation results
        post_options (lst): List containing settings/options for the external postprocessor
        postpostprocessor (obj): Instance of the PostPost class
        pid (int): Unique process ID for subprocess
        port (int): Port that is used for data forwarding on remote systems
        num_procs (int): Number of MPI-ranks (processors) that should be used for the external
                         main simulation
        num_procs_post (int): Number of MPI-ranks (processors) that should be used for
                              external postprocessing of the simulation data
        experiment_name (str): Name of the current QUEENS analysis. This name is used to
                                construct the naming for the associated directories and files.
        experiment_dir (str): Path to the experiment directory
        input_file (str): Path to current input file for the external simulator

    Returns:
        driver_obj (obj): Instance of the driver class

    """

    def __init__(self, base_settings):
        self.simulation_input_template = base_settings['simulation_input_template']
        # TODO MongoDB object should be passed to init not created within
        self.database = MongoDB(
            database_name_final=base_settings['experiment_name'],
            database_address=base_settings['address'],
        )
        self.scheduler_type = base_settings['scheduler_type']
        self.cluster_script = base_settings['cluster_script']
        self.output_file = base_settings['output_file']
        self.file_prefix = base_settings['file_prefix']
        self.output_scratch = base_settings['output_scratch']
        self.job = base_settings['job']
        self.job_id = base_settings['job_id']
        self.batch = base_settings['batch']
        self.executable = base_settings['executable']
        self.result = base_settings['result']
        self.postprocessor = base_settings['postprocessor']
        self.post_options = base_settings['post_options']
        self.postpostprocessor = base_settings['postpostprocessor']
        self.pid = None
        self.port = base_settings['port']
        self.num_procs = base_settings['num_procs']
        self.num_procs_post = base_settings['num_procs_post']
        self.experiment_name = base_settings['experiment_name']
        self.experiment_dir = base_settings['experiment_dir']
        self.input_file = None
        self.input_dic_1 = None
        self.direct_scheduling = base_settings['direct_scheduling']

    @classmethod
    def from_config_create_driver(
        cls, config, job_id, batch, port=None, abs_path=None, workdir=None
    ):
        """
        Create driver from problem description

        Args:
            config (dict):      Dictionary with QUEENS problem description
            job_id (int): Job ID given in database in range [1, n_jobs]
            port (int): Port that is used for data forwarding on remote systems
            abs_path (str): Absolute path of postpost-module on the remote (this is depreciated
                            and will be changed, soon)
            batch (int):  Job batch number (in case several batch jobs were performed)
            workdir (str): Path to the working directory for QUEENS on the remote host

        Returns:
            driver: Driver object

        """
        from pqueens.drivers.ansys_driver_native import AnsysDriverNative
        from pqueens.drivers.baci_driver_bruteforce import BaciDriverBruteforce
        from pqueens.drivers.baci_driver_native import BaciDriverNative
        from pqueens.drivers.navierstokes_native import NavierStokesNative
        from pqueens.drivers.baci_driver_deep import BaciDriverDeep
        from pqueens.drivers.baci_driver_docker import BaciDriverDocker
        from pqueens.drivers.openfoam_driver_docker import OpenFOAMDriverDocker

        if abs_path is None:
            from pqueens.post_post.post_post import PostPost

            # FIXME singularity doesnt load post_post form path but rather uses image module
        else:
            import importlib.util

            spec = importlib.util.spec_from_file_location("post_post", abs_path)
            post_post = importlib.util.module_from_spec(spec)
            spec.loader.exec_module(post_post)
            try:
                from post_post.post_post import PostPost
            except ImportError:
                raise ImportError('Could not import the post_post module!')

        driver_dict = {
            'ansys_native': AnsysDriverNative,
            'baci_bruteforce': BaciDriverBruteforce,
            'baci_native': BaciDriverNative,
            'navierstokes_native': NavierStokesNative,
            'baci_deep': BaciDriverDeep,
            'baci_docker': BaciDriverDocker,
            'baci_docker_task': BaciDriverDocker,
            'openfoam_docker': OpenFOAMDriverDocker,
        }
        driver_version = config['driver']['driver_type']
        driver_class = driver_dict[driver_version]

        # ---------------------------- CREATE BASE SETTINGS ---------------------------
        base_settings = {}  # initialize empty dictionary

        # general settings
        base_settings['experiment_name'] = config['experiment_name']

        # scheduler settings
        first = list(config['resources'])[0]
        scheduler_name = config['resources'][first]['scheduler']
        base_settings['scheduler_type'] = config[scheduler_name]['scheduler_type']
        if (
            base_settings['scheduler_type'] == 'ecs_task'
            or base_settings['scheduler_type'] == 'local_pbs'
            or base_settings['scheduler_type'] == 'local_slurm'
        ):
            base_settings['direct_scheduling'] = True
        else:
            base_settings['direct_scheduling'] = False
        if 'cluster_script' in config[scheduler_name]:
            base_settings['cluster_script'] = config[scheduler_name]['cluster_script']
        else:
            base_settings['cluster_script'] = None
        base_settings['num_procs'] = config[scheduler_name]['num_procs']
        if 'num_procs_post' in config[scheduler_name]:
            base_settings['num_procs_post'] = config[scheduler_name]['num_procs_post']
        else:
            base_settings['num_procs_post'] = 1

        # driver settings
        driver_options = config['driver']['driver_params']
        base_settings['file_prefix'] = driver_options['post_post']['file_prefix']
        base_settings['experiment_dir'] = driver_options['experiment_dir']
        base_settings['job_id'] = job_id
        base_settings['input_file'] = None
        base_settings['simulation_input_template'] = driver_options.get('input_template')
        base_settings['output_file'] = None
        base_settings['output_scratch'] = None
        base_settings['job'] = None
        base_settings['batch'] = batch
        base_settings['executable'] = driver_options['path_to_executable']
        base_settings['result'] = None
        base_settings['port'] = port
        base_settings['postprocessor'] = driver_options.get('path_to_postprocessor', None)
        if base_settings['postprocessor'] is not None:
            base_settings['post_options'] = driver_options['post_process_options']
        else:
            base_settings['post_options'] = None

        # post-post settings
        # TODO "hiding" a complete object in the base settings dict is unbelieveably ugly
        # and should be fixed ASAP
        base_settings['postpostprocessor'] = PostPost.from_config_create_post_post(config)

        # create specific driver
        driver = driver_class.from_config_create_driver(config, base_settings, workdir)

        return driver

    def main_run(self):
        """
        Actual main method of the driver that initializes and runs the executable

        Returns:
            None

        """
        self.prepare_environment()
        self.init_job()
        self.run_job()
        # we take this out of the main run and call in explicitly in remote_main

    # ------------------------ AUXILIARY HIGH-LEVEL METHODS -----------------------
    def prepare_environment(self):
        """
        Prepare the environment for computing by setting up necessary directories and files.

        Returns:
            None

        """
        self.setup_dirs_and_files()

    def finish_and_clean(self):
        """
        Get quantities of interest from postprocessed files and clean up all temporary files.
        General clean-ups like closing ports and saving data.

        Returns:
            None

        """
        if self.postprocessor:
            self.do_postprocessing()
        self.do_postpostprocessing()
        self.finish_job()

    # ------ Base class methods ------------------------------------------------ #
    def init_job(self):
        """
        Initialize job in database

        Returns:
            None

        """
        # Create database object and load the already initiated job entry
        self.job = self.database.load(
            self.experiment_name,
            self.batch,
            'jobs',
            {'id': self.job_id, 'expt_dir': self.experiment_dir, 'expt_name': self.experiment_name},
        )

        # start settings for job
        start_time = time.time()
        self.job['start time'] = start_time

        # save start time in database to make it accesible for the second post-processing call
        self.database.save(
            self.job,
            self.experiment_name,
            'jobs',
            str(self.batch),
            {'id': self.job_id, 'expt_dir': self.experiment_dir, 'expt_name': self.experiment_name},
        )

        # create actual input file or dictionaries with parsed parameters
        if self.input_dic_1 is None:
            inject(self.job['params'], self.simulation_input_template, self.input_file)
        else:
            # set path to input dictionary No. 1 and inject
            self.input_file = os.path.join(self.case_dir, self.input_dic_1)
            inject(self.job['params'], self.input_file, self.input_file)

            # set path to input dictionary No. 2 and inject
            self.input_file = os.path.join(self.case_dir, self.input_dic_2)
            inject(self.job['params'], self.input_file, self.input_file)

    def finish_job(self):
        """
        Change status of job to completed in database

        Returns:
            None

        """

        if self.result is None:
            self.job['result'] = None  # TODO: maybe we should better use a pandas format here
            self.job['status'] = 'failed'
            if not self.direct_scheduling:
                self.job['end time'] = time.time()
            self.database.save(
                self.job,
                self.experiment_name,
                'jobs',
                str(self.batch),
                {
                    'id': self.job_id,
                    'expt_dir': self.experiment_dir,
                    'expt_name': self.experiment_name,
                },
            )
        else:
            self.job['result'] = self.result
            self.job['status'] = 'complete'
            if self.job['start time'] is not None and not self.direct_scheduling:
                self.job['end time'] = time.time()
                computing_time = self.job['end time'] - self.job['start time']
                sys.stdout.write(
                    'Successfully completed job {:d} (No. of proc.: {:d}, '
                    'computing time: {:08.2f} s).\n'.format(
                        self.job_id, self.num_procs, computing_time
                    )
                )
            self.database.save(
                self.job,
                self.experiment_name,
                'jobs',
                str(self.batch),
                {
                    'id': self.job_id,
                    'expt_dir': self.experiment_dir,
                    'expt_name': self.experiment_name,
                },
            )

    def do_postprocessing(self):
        """
        Trigger an (external) executable that postprocesses (binary) simulation files

        Returns:
            None

        """
        if (not self.direct_scheduling) or (self.post_options is not None):
            # TODO maybe move to child-class due to specific form (e.g. .dat)
            # TODO the definition of output file and scratch seems redunant as this is already
            # defined in the child class;
            # create input file name
            mpi_options = 'mpirun -np ' + str(self.num_procs_post)
            dest_dir = os.path.join(str(self.experiment_dir), str(self.job_id))
            output_directory = os.path.join(dest_dir, 'output')
            input_file_name = str(self.experiment_name) + '_' + str(self.job_id) + '.dat'
            self.input_file = os.path.join(dest_dir, input_file_name)

            # create output file name
            output_file_name = str(self.experiment_name) + '_' + str(self.job_id)
            self.output_file = os.path.join(output_directory, output_file_name)
            self.output_scratch = self.experiment_name + '_' + str(self.job_id)

            target_file_base_name = os.path.dirname(self.output_file)
            output_file_opt = '--file=' + self.output_file

            if self.post_options:
                for num, option in enumerate(self.post_options):
                    target_file_opt_1 = '--output=' + target_file_base_name
                    target_file_opt_2 = self.file_prefix + "_" + str(num + 1)
                    target_file_opt = os.path.join(target_file_opt_1, target_file_opt_2)
                    postprocessing_list = [
                        mpi_options,
                        self.postprocessor,
                        output_file_opt,
                        option,
                        target_file_opt,
                    ]
                    postprocess_command = ' '.join(filter(None, postprocessing_list))
<<<<<<< HEAD
                    _, stderr, _ = self.run_subprocess(postprocess_command)
                    if stderr:
                        print(stderr)
=======
                    _, _, _, _ = run_subprocess(postprocess_command)
>>>>>>> 1f04a201
            else:
                target_file_opt = os.path.join(
                    '--output=' + target_file_base_name, self.file_prefix
                )
                postprocessing_list = [self.postprocessor, output_file_opt, target_file_opt]
                postprocess_command = ' '.join(filter(None, postprocessing_list))
                _, _, _, _ = run_subprocess(postprocess_command)

    def do_postpostprocessing(self):
        """
        Extracts necessary information from postprocessed simulation file and saves it to
        the database

        Returns:
            None

        """

        if self.job is None:
            # Load the already initiated job entry
            self.job = self.database.load(
                self.experiment_name, self.batch, 'jobs', {'id': self.job_id}
            )
        dest_dir = os.path.join(str(self.experiment_dir), str(self.job_id))
        output_directory = os.path.join(dest_dir, 'output')
        if self.job['status'] != "failed":
            # this is a security duplicate in case post_post did not catch an error
            self.result = None
            self.result = self.postpostprocessor.postpost_main(output_directory)
            sys.stdout.write("Got result %s\n" % (self.result))

    def setup_mpi(self, ntasks):
        """ Configure and set up the environment for multi_threats """
        pass

    # ---------------- CHILDREN METHODS THAT NEED TO BE IMPLEMENTED ---------------
    @abc.abstractmethod
    def setup_dirs_and_files(self):
        """
        Abstract method for setting up a certain directory and file structure that is necessary
        for deployed driver

        Returns:
            None
        """
        pass

    @abc.abstractmethod
    def run_job(self):
        """
        Abstract method to run the job on computing machine

        Returns:
            None

        """
        pass<|MERGE_RESOLUTION|>--- conflicted
+++ resolved
@@ -363,13 +363,9 @@
                         target_file_opt,
                     ]
                     postprocess_command = ' '.join(filter(None, postprocessing_list))
-<<<<<<< HEAD
-                    _, stderr, _ = self.run_subprocess(postprocess_command)
+                    _, _, _, stderr = run_subprocess(postprocess_command)
                     if stderr:
                         print(stderr)
-=======
-                    _, _, _, _ = run_subprocess(postprocess_command)
->>>>>>> 1f04a201
             else:
                 target_file_opt = os.path.join(
                     '--output=' + target_file_base_name, self.file_prefix
