--- conflicted
+++ resolved
@@ -3,7 +3,6 @@
 
 from pqueens.distributions import from_config_create_distribution
 from pqueens.models.likelihood_models.likelihood_model import LikelihoodModel
-from pqueens.utils.gradient_handler import prepare_downstream_gradient_fun
 from pqueens.utils.iterative_averaging_utils import from_config_create_iterative_averaging
 from pqueens.utils.numpy_utils import add_nugget_to_diagonal
 
@@ -146,15 +145,14 @@
             coord_labels=coord_labels,
         )
 
-<<<<<<< HEAD
     def evaluate(self, samples, **kwargs):
         """Evaluate likelihood with current set of samples.
 
         Args:
-            samples (np.ndarray): Evaluated samples
+            samples (np.array): Evaluated samples
 
         Returns:
-            log_likelihood (np.ndarray): log-likelihood values per model input
+            log_likelihood (np.array): log-likelihood values per model input
         """
         self.response = self.forward_model.evaluate(samples, **kwargs)['mean']
         if self.noise_type.startswith('MAP'):
@@ -173,38 +171,6 @@
         # shape convention: num_samples x jacobian_shape
         log_likelihood_grad = self.normal_distribution.grad_logpdf(self.response)
         return self.forward_model._grad(samples, upstream * log_likelihood_grad)
-=======
-    def evaluate(self, samples):
-        """Evaluate likelihood with current set of samples.
-
-        Args:
-            samples (np.array): Evaluated samples
-
-        Returns:
-            log_likelihood (np.array): Vector of log-likelihood values
-                                       per model input.
-        """
-        forward_model_output = self.forward_model.evaluate(samples)["mean"]
-        log_likelihood = self.evaluate_from_output(forward_model_output)
-        return log_likelihood
-
-    def evaluate_from_output(self, forward_model_output):
-        """Evaluate likelihood with forward model output given.
-
-        Args:
-            forward_model_output (np.array): Evaluated forward
-                                             model output
-
-        Returns:
-            log_likelihood (np.array): Vector of log-likelihood values
-                                       per model output.
-        """
-        if self.noise_type.startswith('MAP'):
-            self.update_covariance(forward_model_output)
-        log_likelihood = self.normal_distribution.logpdf(forward_model_output)
-
-        return log_likelihood
->>>>>>> f1f79805
 
     def update_covariance(self, y_model):
         """Update covariance matrix of the gaussian likelihood.
@@ -226,59 +192,4 @@
             covariance = self.noise_var_iterative_averaging.update_average(covariance)
 
         covariance = add_nugget_to_diagonal(covariance, self.nugget_noise_variance)
-        self.normal_distribution.update_covariance(covariance)
-
-    def evaluate_and_gradient(self, samples, upstream_gradient_fun=None):
-        """Evaluate likelihood model and gradient with current set of samples.
-
-        Args:
-            samples (np.array): Current input samples for which likelihood should be evaluated
-            upstream_gradient_fun (function): The gradient of an upstream objective function w.r.t.
-                                              the model output. The expected input arguments for
-                                              this function are 1) the model input samples and 2)
-                                              the model output corresponding to the input samples.
-
-        Returns:
-            log_likelihood (np.array): Vector of log-likelihood values for different input samples.
-            gradient_objective_fun_samples (np.array): Row-wise gradients of the objective function
-                                                       w.r.t. to the input samples. If the the
-                                                       method argument 'grad_objective_fun' is
-                                                       None, the objective function  is the
-                                                       evaluation function of this model, the
-                                                       likelihood function, itself.
-        """
-        # compose the gradient objective function to update it with own partial derivative
-        downstream_gradient_fun = prepare_downstream_gradient_fun(
-            eval_output_fun=self.evaluate_from_output,
-            partial_grad_evaluate_fun=self.partial_grad_evaluate,
-            upstream_gradient_fun=upstream_gradient_fun,
-        )
-        # call evaluate_and_gradient of sub model with the downstream gradient function
-        # (which is the upstream gradient function from the perspective of the sub model)
-        sub_model_output, gradient_objective_fun_samples = self.forward_model.evaluate_and_gradient(
-            samples, upstream_gradient_fun=downstream_gradient_fun
-        )
-
-        # evaluate log-likelihood reusing the sub model evaluations
-        log_likelihood = self.evaluate_from_output(sub_model_output)
-
-        return log_likelihood, gradient_objective_fun_samples
-
-    def partial_grad_evaluate(self, _forward_model_input, forward_model_output):
-        """Implement the partial derivative of the evaluate method.
-
-        The partial derivative w.r.t. the output of the sub-model is for example
-        required to calculate gradients of the current model w.r.t. to the sample
-        input.
-
-        Args:
-            _forward_model_input (np.array): Sample inputs of the model run (here not required).
-            forward_model_output (np.array): Output of the underlying sub- or forward model
-                                             for the current batch of sample inputs.
-
-        Returns:
-            grad_out (np.array): Evaluated partial derivative of the evaluation function
-                                 w.r.t. the output of the underlying sub-model.
-        """
-        grad_out = self.normal_distribution.grad_logpdf(forward_model_output)
-        return grad_out+        self.normal_distribution.update_covariance(covariance)