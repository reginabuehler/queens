--- conflicted
+++ resolved
@@ -43,25 +43,18 @@
   nugget_noise_variance: 1.0e-08
   experimental_file_name_identifier: experimental_data.csv
   experimental_csv_data_base_dir: {{ experimental_data_path }}
-gradient_model:
-  type: {{ gradient_model_type }}
-  forward_model_name: forward_model
+fd_model:
+  type: finite_differences
+  interface_name: interface
   finite_difference_method: 2-point
+adjoint_model:
+  type: adjoint
+  interface_name: interface
+  gradient_interface_name: gradient_interface
   adjoint_file_name: "grad_objective.csv"
-  gradient_interface_name: {{ gradient_interface }}
-forward_model:
+simulation_model:
   type: simulation_model
   interface_name: interface
-  parameters: parameters
-<<<<<<< HEAD
-=======
-  gradient_handler_name: gradient_handler
-gradient_handler:
-  type: {{ gradient_method }}
-  finite_difference_method: 2-point
-  upstream_gradient_file_name: "grad_objective.csv"
-  gradient_interface_name: {{ gradient_interface }}
->>>>>>> f1f79805
 gradient_interface:
   type: job_interface
   driver_name: gradient_driver
