--- conflicted
+++ resolved
@@ -15,11 +15,7 @@
 
     Special case: 1 unknown and 1 residual.
     """
-<<<<<<< HEAD
-    run(Path(Path(inputdir, 'optimization_lsq_parabula.json')), Path(tmpdir))
-=======
-    run(Path(os.path.join(inputdir, 'optimization_lsq_parabula.yml')), Path(tmpdir))
->>>>>>> 96610ab5
+    run(Path(Path(inputdir, 'optimization_lsq_parabula.yml')), Path(tmpdir))
 
     result_file = str(tmpdir) + '/' + 'ParabulaResLSQ.pickle'
     with open(result_file, 'rb') as handle:
