--- conflicted
+++ resolved
@@ -10,11 +10,7 @@
 
 def test_sobol_indices_ishigami_gp(inputdir, tmpdir):
     """Test Sobol indices estimation with Gaussian process surrogate."""
-<<<<<<< HEAD
-    run(Path(Path(inputdir, 'sobol_indices_ishigami_gp.json')), Path(tmpdir))
-=======
-    run(Path(os.path.join(inputdir, 'sobol_indices_ishigami_gp.yml')), Path(tmpdir))
->>>>>>> 96610ab5
+    run(Path(Path(inputdir, 'sobol_indices_ishigami_gp.yml')), Path(tmpdir))
 
     result_file = str(tmpdir) + '/' + 'xxx.pickle'
     with open(result_file, 'rb') as handle:
