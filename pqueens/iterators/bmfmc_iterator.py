--- conflicted
+++ resolved
@@ -11,7 +11,6 @@
 import matplotlib.animation as animation
 from sklearn.preprocessing import StandardScaler
 from diversipy import *
-
 
 
 class BmfmcIterator(Iterator):
@@ -59,27 +58,15 @@
         self.lf_mc_in = None
         self.hf_mc = None
         self.lfs_mc_out = None
-<<<<<<< HEAD
         self.eigenfunc = None
-        self.output = None # this is still important and will prob be the marginal pdf of the hf / its statistics
-=======
-        self.output = (
-            None
-        )  # this is still important and will prob be the marginal pdf of the hf / its statistics
->>>>>>> 75968aee
+        self.output = None  # this is still important and will prob be the marginal pdf of the hf / its statistics
         self.initial_design = initial_design
         self.predictive_var = predictive_var
         self.config = config  # This is needed to construct the model on runtime
         self.BMFMC_reference = BMFMC_reference
 
     @classmethod
-<<<<<<< HEAD
     def from_config_create_iterator(cls, config, iterator_name=None):
-=======
-    def from_config_create_iterator(
-        cls, config, iterator_name=None
-    ):  # TODO: the model arg here seems an old relict. we bypass it here
->>>>>>> 75968aee
         """ Create LHS iterator from problem description
 
         Args:
@@ -99,14 +86,9 @@
         predictive_var = method_options["predictive_var"]
 
         # Create the data iterator from config file
-<<<<<<< HEAD
-        lf_data_paths = method_options["path_to_lf_data"]  # necessary to substract that name from name list of all models for evaluation
-=======
         lf_data_paths = method_options[
             "path_to_lf_data"
         ]  # necessary to substract that name from name list of all models for evaluation
-
->>>>>>> 75968aee
         hf_data_path = method_options["path_to_hf_data"]
         lf_data_iterators = []
         for _, path in enumerate(lf_data_paths):
@@ -128,44 +110,27 @@
         )
 
     def core_run(self):
-<<<<<<< HEAD
         """
         Generate simulation runs for LF and HF that cover the output
         space based on one p(y) distribution of one lofi
         """
-# ------------------------------ LOAD LF MC DATA ------------------------------
-        self.lf_mc_in = self.lf_data_iterators[0].read_pickle_file()[0]  # here we assume that all lfs have the same input vector
+        # ------------------------------ LOAD LF MC DATA ------------------------------
+        self.lf_mc_in = self.lf_data_iterators[0].read_pickle_file()[
+            0
+        ]  # here we assume that all lfs have the same input vector
         try:
             self.eigenfunc = self.lf_data_iterators[0].read_pickle_file()[-1]
         except IOError:
-            self.eigenfunc=None
-        lfs_mc_out = [lf_data_iterator.read_pickle_file()[1][:,0] for _,lf_data_iterator in enumerate(self.lf_data_iterators)]
-        self.lfs_mc_out = np.atleast_2d(np.vstack(lfs_mc_out)).T
-
-#  CREATE HF DATA --> CURRENTLY WE SELECT FROM HF MC DATA SET AND DO NOT TRIGGER ACTUAL SIMUALTIONS HERE
-# -----------------  HENCE METHOD BELOW IS CURRENTLY NOT USED -----------------
-        if self.hf_data_iterator is None: #  TODO: This needs still to be done and is a placeholder
-=======
-        """ Generate simulation runs for lofis and hifis that cover the output
-            space based on one p(y) distribution of one lofi """
-        self.lf_mc_in = self.lf_data_iterators[0].read_pickle_file()[
-            0
-        ]  # here we assume that all lfs have the same input vector
-        # list of lf data with another list or dictionary per lf containing x_vec and y(_vec)
-        # CAREFUL: we only take the first column and omit vectorial outputs --> this should be
-        # changed!
+            self.eigenfunc = None
         lfs_mc_out = [
             lf_data_iterator.read_pickle_file()[1][:, 0]
             for _, lf_data_iterator in enumerate(self.lf_data_iterators)
         ]
         self.lfs_mc_out = np.atleast_2d(np.vstack(lfs_mc_out)).T
 
-        ####### HERE create the HF initial design runs if not already done #########################
-        if self.hf_data_iterator == None:
-            #################################################
-            ###### TODO: This needs still to be done!!!!!!!##
-            #################################################
->>>>>>> 75968aee
+        #  CREATE HF DATA --> CURRENTLY WE SELECT FROM HF MC DATA SET AND DO NOT TRIGGER ACTUAL SIMUALTIONS HERE
+        # -----------------  HENCE METHOD BELOW IS CURRENTLY NOT USED -----------------
+        if self.hf_data_iterator is None:  #  TODO: This needs still to be done and is a placeholder
             minval = mc_y.min()
             maxval = mc_y.max()
             n_bins = self.num_samples // 2
@@ -197,49 +162,34 @@
 
             # self.samples = mapping_points_x
             self.mc_map_output = mapping_points_y
-<<<<<<< HEAD
         else:
-#   THIS IS THE APPROACH CURRENTLY USED -> SELECT HF TRAINING DATA FROM MC DATA -> CAREFUL: WORKAROUND!
-           # check if training data file already exists if not write it
-            path_to_train_data = os.path.join(self.experiment_dir,'hf_lf_train.pickle')
-            exists = os.path.isfile(path_to_train_data)
-            exists = None  # TODO delete! this is just to not write the file
-            if exists:
-                with open(path_to_train_data,'rb') as handle:  # TODO: give better name according to experiment and choose better location
-                    self.train_in, self.lfs_train_out, self.hf_train_out, self.lf_mc_in, self.lfs_mc_out = pickle.load(handle)  # TODO --> Change this according to design below!!
-            else:
-                self.train_in, self.hf_train_out,_ = self.hf_data_iterator.read_pickle_file()
-                self.hf_train_out = self.hf_train_out[:,0] #TODO here we neglect the vectorial output --> this should be changed in the future
-                self.hf_mc = self.hf_train_out
-
-# -------------------------- RANDOM FROM BINS METHOD --------------------------
-=======
-        ######### HERE just load HF data if already there, find the LF data that belongs to it and
-        # write a new pickle file
-        else:
+            #   THIS IS THE APPROACH CURRENTLY USED -> SELECT HF TRAINING DATA FROM MC DATA -> CAREFUL: WORKAROUND!
             # check if training data file already exists if not write it
             path_to_train_data = os.path.join(self.experiment_dir, 'hf_lf_train.pickle')
             exists = os.path.isfile(path_to_train_data)
             exists = None  # TODO delete! this is just to not write the file
             if exists:
-                with open(path_to_train_data, 'rb') as handle:
-                    # TODO: give better name according to experiment and choose better location
+                with open(
+                    path_to_train_data, 'rb'
+                ) as handle:  # TODO: give better name according to experiment and choose better location
                     # pylint: disable=line-too-long
-                    self.train_in, self.lfs_train_out, self.hf_train_out, self.lf_mc_in, self.lfs_mc_out = pickle.load(
+                    (
+                        self.train_in,
+                        self.lfs_train_out,
+                        self.hf_train_out,
+                        self.lf_mc_in,
+                        self.lfs_mc_out,
+                    ) = pickle.load(
                         handle
-                    )  # TODO --> Change this according to design below!!
-                    # pylint: enable=line-too-long
+                    )  # TODO --> Change this according to design below!!# pylint: enable=line-too-long
             else:
-                # TODO: THIS IS A WORKAROUND !
-                #  we calculate a subset of the mc data for the hf training -> this is usually not
-                #  the case so the subset selection should be deleted!
-                self.train_in, self.hf_train_out = self.hf_data_iterator.read_pickle_file()
-                # TODO here we neglect the vectorial output --> this should be changed in the future
-                self.hf_train_out = self.hf_train_out[:, 0]
+                self.train_in, self.hf_train_out, _ = self.hf_data_iterator.read_pickle_file()
+                self.hf_train_out = self.hf_train_out[
+                    :, 0
+                ]  # TODO here we neglect the vectorial output --> this should be changed in the future
                 self.hf_mc = self.hf_train_out
-                # find the touples of lf and hf data that match
-                ##### workaround starts here #####
->>>>>>> 75968aee
+
+                # -------------------------- RANDOM FROM BINS METHOD --------------------------
                 if self.initial_design['method'] == 'random':
                     n_bins = self.initial_design["num_bins"]
                     n_points = self.initial_design["num_HF_eval"]
@@ -254,16 +204,6 @@
                         retbins=True,
                     )  # TODO check dim of lfs_mc_out for multiple lfs
                     # Some initialization
-<<<<<<< HEAD
-                    self.lfs_train_out = np.empty((0,self.lfs_mc_out.shape[1])) #TODO check if this is right
-                    dummy_hf = self.hf_train_out #TODO delete later
-                    self.hf_train_out = np.array([]).reshape(0,1) #TODO: Later delete as HF MC is normally not available
-                    self.train_in = np.array([]).reshape(0,self.lf_mc_in.shape[1])
-                    if self.eigenfunc is not None:
-                        self.eigenfunc_train = np.array([]).reshape(0,self.eigenfunc.shape[1])
-
-                    # Go through all bins and select randomly select points from them (also several per bin!)
-=======
                     self.lfs_train_out = np.empty(
                         (0, self.lfs_mc_out.shape[1])
                     )  # TODO check if this is right
@@ -272,65 +212,17 @@
                         0, 1
                     )  # TODO: Later delete as HF MC is normally not available
                     self.train_in = np.array([]).reshape(0, self.lf_mc_in.shape[1])
+                    if self.eigenfunc is not None:
+                        self.eigenfunc_train = np.array([]).reshape(0, self.eigenfunc.shape[1])
+
                     # Go through all bins and select randomly select points from them
                     # (also several per bin!)
->>>>>>> 75968aee
                     for bin_n in range(n_bins):
                         # array of booleans
                         y_in_bin_bool = [bin_vec[0] == bin_n]
                         # definine bin data
                         bin_data_in = self.lf_mc_in[tuple(y_in_bin_bool)]
                         bin_data_lfs = self.lfs_mc_out[tuple(y_in_bin_bool)]
-<<<<<<< HEAD
-                        bin_data_hf = dummy_hf[tuple(y_in_bin_bool)].reshape(-1,1) # TODO: later delete as HF MC is normally not available
-                        #randomly select points in bins
-                        rnd_select = [randint(0, bin_data_lfs.shape[0]-1) for p in range(n_points//n_bins)]
-                        # Check if points in bin
-                        if len(rnd_select) !=0:
-                            #define the training data by appending the training vector
-                            self.train_in = np.vstack([self.train_in,bin_data_in[rnd_select,:]])
-                            self.lfs_train_out = np.vstack((self.lfs_train_out,bin_data_lfs[rnd_select,:]))
-                            self.hf_train_out = np.vstack([self.hf_train_out,bin_data_hf[rnd_select,:]])  # TODO later delete as HF MC data is normally not available
-
-# --------------------------- DIVERSE SUBSET METHOD ---------------------------
-                elif self.initial_design['method'] == 'diverse_subset':
-                    n_points = self.initial_design["num_HF_eval"]
-                    #random_fields_test = self.lf_mc_in[:, 3:] # DG
-                    random_fields_test = self.lf_mc_in[:, 1:] # FSI
-                    x_vec = np.linspace(0, 1, 200, endpoint=True)
-                    mean_fun = 4 * 1.5 * (-(x_vec - 0.5)**2 + 0.25)
-                    normalized_test = random_fields_test   # FSI
-
-                    #coef_test = np.dot(self.eigenfunc.T, normalized_test.T).T # DG
-                    #design =  np.hstack((self.lf_mc_in[:,0:3],coef_test[:,0:5])) # self.lfs_mc_out[:])) # DG
-                    design =  np.hstack((self.lf_mc_in[:,0:1],self.lfs_mc_out[:]))  # FSI
-
-                    design = StandardScaler().fit_transform(design)
-                    prelim_subset = psa_select(design, n_points, selection_target='max_dist_from_boundary') # calculate space filling subset
-
-                    # return training data for outputs and corresponding inputs
-                    index = np.vstack(np.array(np.all((design[:,None,:] == prelim_subset[None,:,:]),axis=-1).nonzero()).T.tolist())[:,0]
-                    self.train_in = self.lf_mc_in[index,:]
-                    self.lfs_train_out = self.lfs_mc_out[index,:]
-                    self.hf_train_out = self.hf_mc[index, None]  # TODO this is an intermediate solution cause we already have the dataset
-
-
-                else: pass  # TODO this needs to be changed to an keyword error check
-
-# ------ WRITE NEW PICKLE FILE FOR SUBSEQUENT ANALYSIS WITH MATCHING DATA -----
-                with open(path_to_train_data,'wb') as handle:  # TODO: give better name according to experiment and choose better location
-                    pickle.dump([self.train_in, self.lfs_train_out, self.hf_train_out, 
-                                 self.lf_mc_in, self.lfs_mc_out],handle,protocol=pickle.HIGHEST_PROTOCOL)
-
-# ----------------------------- CREATE BMFMC MODEL ----------------------------
-        self.model = BMFMCModel.from_config_create_model(self.config, self.train_in, self.lfs_train_out, self.hf_train_out,
-                                                         self.lf_mc_in, self.lfs_mc_out,hf_mc=self.hf_mc, eigenfunc=self.eigenfunc)
-
-####### TODO: This needs still to be implemented to run HF directly from this iterator for initial desing
-        """ Run Analysis on all models """
-        # here the set of new input variables will be passed to all lofis/hifi--> previous list_iterator not necessary!
-        # self.model.update_model_from_sample_batch(self.samples)
-=======
                         bin_data_hf = dummy_hf[tuple(y_in_bin_bool)].reshape(
                             -1, 1
                         )  # TODO: later delete as HF MC is normally not available
@@ -349,13 +241,45 @@
                                 [self.hf_train_out, bin_data_hf[rnd_select, :]]
                             )  # TODO later delete as HF MC data is normally not available
 
-                #### workaround end #############
+                # --------------------------- DIVERSE SUBSET METHOD ---------------------------
+                elif self.initial_design['method'] == 'diverse_subset':
+                    n_points = self.initial_design["num_HF_eval"]
+                    # random_fields_test = self.lf_mc_in[:, 3:] # DG
+                    random_fields_test = self.lf_mc_in[:, 1:]  # FSI
+                    x_vec = np.linspace(0, 1, 200, endpoint=True)
+                    mean_fun = 4 * 1.5 * (-((x_vec - 0.5) ** 2) + 0.25)
+                    normalized_test = random_fields_test  # FSI
+
+                    # coef_test = np.dot(self.eigenfunc.T, normalized_test.T).T # DG
+                    # design =  np.hstack((self.lf_mc_in[:,0:3],coef_test[:,0:5])) # self.lfs_mc_out[:])) # DG
+                    design = np.hstack((self.lf_mc_in[:, 0:1], self.lfs_mc_out[:]))  # FSI
+
+                    design = StandardScaler().fit_transform(design)
+                    prelim_subset = psa_select(
+                        design, n_points, selection_target='max_dist_from_boundary'
+                    )  # calculate space filling subset
+
+                    # return training data for outputs and corresponding inputs
+                    index = np.vstack(
+                        np.array(
+                            np.all(
+                                (design[:, None, :] == prelim_subset[None, :, :]), axis=-1
+                            ).nonzero()
+                        ).T.tolist()
+                    )[:, 0]
+                    self.train_in = self.lf_mc_in[index, :]
+                    self.lfs_train_out = self.lfs_mc_out[index, :]
+                    self.hf_train_out = self.hf_mc[
+                        index, None
+                    ]  # TODO this is an intermediate solution cause we already have the dataset
+
                 else:
                     pass  # TODO this needs to be changed to an keyword error check
 
-                # write new pickle file for subsequent analysis with matching data
-                with open(path_to_train_data, 'wb') as handle:
-                    # TODO: give better name according to experiment and choose better location
+                # ------ WRITE NEW PICKLE FILE FOR SUBSEQUENT ANALYSIS WITH MATCHING DATA -----
+                with open(
+                    path_to_train_data, 'wb'
+                ) as handle:  # TODO: give better name according to experiment and choose better location
                     pickle.dump(
                         [
                             self.train_in,
@@ -366,8 +290,9 @@
                         ],
                         handle,
                         protocol=pickle.HIGHEST_PROTOCOL,
-                    )  # TODO: check if list is right format here
-        # CREATE the underlying model
+                    )
+
+        # ----------------------------- CREATE BMFMC MODEL ----------------------------
         self.model = BMFMCModel.from_config_create_model(
             self.config,
             self.train_in,
@@ -376,27 +301,21 @@
             self.lf_mc_in,
             self.lfs_mc_out,
             hf_mc=self.hf_mc,
-        )  # TODO: HERE we actualluy define the BMFMC_model and bypass the input arg
+            eigenfunc=self.eigenfunc,
+        )
 
         # TODO: This needs still to be implemented to run HF directly from this iterator
         #  for initial desing
         """ Run Analysis on all models """
         # here the set of new input variables will be passed to all lofis/hifi -->
         # previous list_iterator not necessary!
-        #       self.model.update_model_from_sample_batch(self.samples)
->>>>>>> 75968aee
+        # self.model.update_model_from_sample_batch(self.samples)
 
         # here all models will be evaluated (multifidelity  model will be evaluated)
         # output matrix has the form:[ ylofi1, ylofi2, ..., yhifi ]
 
         self.output = self.eval_model()
-<<<<<<< HEAD
-        # TODO some active learning here
-
-=======
-        # What about the already calculated points?
-        # TODO some active learning here
->>>>>>> 75968aee
+        #  TODO some active learning here
 
     def eval_model(self):
         """ Evaluate the model """
@@ -405,68 +324,104 @@
     def active_learning(self):
         pass
 
-# ------------------- BELOW JUST PLOTTING AND SAVING RESULTS ------------------
+    # ------------------- BELOW JUST PLOTTING AND SAVING RESULTS ------------------
     def post_run(self):
         """ Analyze the results """
-<<<<<<< HEAD
-=======
-        print(self.output)
-        if self.result_description['plot_results'] == True:
->>>>>>> 75968aee
 
         if self.result_description['plot_results'] is True:
             plt.rcParams["mathtext.fontset"] = "cm"
-<<<<<<< HEAD
-            plt.rcParams.update({'font.size':28})
+            plt.rcParams.update({'font.size': 28})
             fig, ax = plt.subplots()
 
-            min_x = 0.5 * min([min(self.output['pyhf_support']), min(self.output['pylf_mc_support'])])
-            max_x =  0.1#max([max(self.output['pyhf_support']), max(self.output['pylf_mc_support'])])
+            min_x = 0.5 * min(
+                [min(self.output['pyhf_support']), min(self.output['pylf_mc_support'])]
+            )
+            max_x = (
+                0.1  # max([max(self.output['pyhf_support']), max(self.output['pylf_mc_support'])])
+            )
             min_y = 0
-            max_y = 1.1*max(self.output['pyhf_mc'])
-#            ax.set(xlim=(min_x, max_x), ylim=(min_y, max_y))
-            ax.set(xlim=(-0.5,2), ylim=(min_y, max_y))
-
-#  --------------------- PLOT THE BMFMC POSTERIOR PDF VARIANCE ---------------------
+            max_y = 1.1 * max(self.output['pyhf_mc'])
+            #            ax.set(xlim=(min_x, max_x), ylim=(min_y, max_y))
+            ax.set(xlim=(-0.5, 2), ylim=(min_y, max_y))
+
+            #  --------------------- PLOT THE BMFMC POSTERIOR PDF VARIANCE ---------------------
             if self.predictive_var is True:
-                #ax.plot(self.output['pyhf_support'],self.output['pyhf_mean']+np.sqrt(self.output['pyhf_var']),
+                # ax.plot(self.output['pyhf_support'],self.output['pyhf_mean']+np.sqrt(self.output['pyhf_var']),
                 #        linewidth=0.8, color='green', alpha=0.8, label=r'$\mathbb{SD}\left[\mathrm{p}\left(y_{\mathrm{HF}}|f^*,\mathcal{D}\right)\right]$')
-                #ax.plot(self.output['pyhf_support'],self.output['pyhf_mean']-np.sqrt(self.output['pyhf_var']),
+                # ax.plot(self.output['pyhf_support'],self.output['pyhf_mean']-np.sqrt(self.output['pyhf_var']),
                 #        linewidth=0.8, color='green', alpha=0.8, label=r'$\mathbb{SD}\left[\mathrm{p}\left(y_{\mathrm{HF}}|f^*,\mathcal{D}\right)\right]$')
-                ub = self.output['pyhf_mean']+2*np.sqrt(self.output['pyhf_var'])
-                lb = self.output['pyhf_mean']-2*np.sqrt(self.output['pyhf_var'])
-                ax.fill_between(self.output['pyhf_support'],ub,lb, where=ub>lb, facecolor='lightgrey', alpha=0.5,interpolate=True, label=r'$\pm2\cdot\mathbb{SD}_{f^*}\left[p\left(y_{\mathrm{HF}}^*|f^*,\mathcal{D}_f\right)\right]$')
-
-
-# --------------------- PLOT THE BMFMC POSTERIOR PDF MEAN ---------------------
-            ax.plot(self.output['pyhf_support'], self.output['pyhf_mean'], color='xkcd:green',
-                    linewidth=3,
-                    label=r'$\mathrm{\mathbb{E}}_{f^*}\left[p\left(y^*_{\mathrm{HF}}|f^*,\mathcal{D}_f\right)\right]$')
-
-# --------------- PLOT THE REFERENCE SOLUTION FOR CLASSIC BMFMC ---------------
+                ub = self.output['pyhf_mean'] + 2 * np.sqrt(self.output['pyhf_var'])
+                lb = self.output['pyhf_mean'] - 2 * np.sqrt(self.output['pyhf_var'])
+                ax.fill_between(
+                    self.output['pyhf_support'],
+                    ub,
+                    lb,
+                    where=ub > lb,
+                    facecolor='lightgrey',
+                    alpha=0.5,
+                    interpolate=True,
+                    label=r'$\pm2\cdot\mathbb{SD}_{f^*}\left[p\left(y_{\mathrm{HF}}^*|f^*,\mathcal{D}_f\right)\right]$',
+                )
+
+            # --------------------- PLOT THE BMFMC POSTERIOR PDF MEAN ---------------------
+            ax.plot(
+                self.output['pyhf_support'],
+                self.output['pyhf_mean'],
+                color='xkcd:green',
+                linewidth=3,
+                label=r'$\mathrm{\mathbb{E}}_{f^*}\left[p\left(y^*_{\mathrm{HF}}|f^*,\mathcal{D}_f\right)\right]$',
+            )
+
+            # --------------- PLOT THE REFERENCE SOLUTION FOR CLASSIC BMFMC ---------------
             if self.BMFMC_reference is True:
                 # plot the bmfmc var
                 if self.predictive_var is True:
-                    #ax.plot(self.output['pyhf_support'], self.output['pyhf_mean_BMFMC']+np.sqrt(self.output['pyhf_var_BMFMC']),linewidth=0.8, color='magenta', alpha=0.8,label=r'$\mathbb{SD}\left[\mathrm{p}\left(y_{\mathrm{HF}}|f^*,\mathcal{D}\right)\right]$')
-                    #ax.plot(self.output['pyhf_support'], self.output['pyhf_mean_BMFMC']-np.sqrt(self.output['pyhf_var_BMFMC']),linewidth=0.8, color='magenta', alpha=0.8,label=r'$\mathbb{SD}\left[\mathrm{p}\left(y_{\mathrm{HF}}|f^*,\mathcal{D}\right)\right]$')
-#                    ax.plot(self.output['pyhf_support'], np.sqrt(self.output['pyhf_var_BMFMC']),linewidth=0.8, color='magenta', alpha=0.8,label=r'$\mathbb{SD}\left[\mathrm{p}\left(y_{\mathrm{HF}}|f^*,\mathcal{D}\right)\right]$')
-                    ub = self.output['pyhf_mean_BMFMC']+2*np.sqrt(self.output['pyhf_var_BMFMC'])
-                    lb = self.output['pyhf_mean_BMFMC']-2*np.sqrt(self.output['pyhf_var_BMFMC'])
-                    ax.fill_between(self.output['pyhf_support'],ub,lb, where=ub>lb, facecolor='lightgrey', alpha=0.5,interpolate=True)  # label=r'$\pm2\cdot\mathbb{SD}_{f^*}\left[p\left(y_{\mathrm{HF}}^*|f^*,\mathcal{D}_f\right)\right]$')
-
+                    # ax.plot(self.output['pyhf_support'], self.output['pyhf_mean_BMFMC']+np.sqrt(self.output['pyhf_var_BMFMC']),linewidth=0.8, color='magenta', alpha=0.8,label=r'$\mathbb{SD}\left[\mathrm{p}\left(y_{\mathrm{HF}}|f^*,\mathcal{D}\right)\right]$')
+                    # ax.plot(self.output['pyhf_support'], self.output['pyhf_mean_BMFMC']-np.sqrt(self.output['pyhf_var_BMFMC']),linewidth=0.8, color='magenta', alpha=0.8,label=r'$\mathbb{SD}\left[\mathrm{p}\left(y_{\mathrm{HF}}|f^*,\mathcal{D}\right)\right]$')
+                    #                    ax.plot(self.output['pyhf_support'], np.sqrt(self.output['pyhf_var_BMFMC']),linewidth=0.8, color='magenta', alpha=0.8,label=r'$\mathbb{SD}\left[\mathrm{p}\left(y_{\mathrm{HF}}|f^*,\mathcal{D}\right)\right]$')
+                    ub = self.output['pyhf_mean_BMFMC'] + 2 * np.sqrt(self.output['pyhf_var_BMFMC'])
+                    lb = self.output['pyhf_mean_BMFMC'] - 2 * np.sqrt(self.output['pyhf_var_BMFMC'])
+                    ax.fill_between(
+                        self.output['pyhf_support'],
+                        ub,
+                        lb,
+                        where=ub > lb,
+                        facecolor='lightgrey',
+                        alpha=0.5,
+                        interpolate=True,
+                    )  # label=r'$\pm2\cdot\mathbb{SD}_{f^*}\left[p\left(y_{\mathrm{HF}}^*|f^*,\mathcal{D}_f\right)\right]$')
 
                 # plot the bmfmc approx mean
-                ax.plot(self.output['pyhf_support'], self.output['pyhf_mean_BMFMC'],
-                        color='xkcd:green', linewidth=1.5, linestyle='--', alpha=1,
-                        label=r'$\mathrm{\mathbb{E}}_{f^*}\left[p\left(y^*_{\mathrm{HF}}|f^*,\mathcal{D}_f\right)\right],\ (\mathrm{no\ features})$')
-
-# ------------------------ PLOT THE MC REFERENCE OF HF ------------------------
-            ax.plot(self.output['pyhf_mc_support'], self.output['pyhf_mc'], color='black',linestyle='-.',linewidth=3,
-                    alpha=1, label=r'$p\left(y_{\mathrm{HF}}\right),\ (\mathrm{MC-ref.})$')
+                ax.plot(
+                    self.output['pyhf_support'],
+                    self.output['pyhf_mean_BMFMC'],
+                    color='xkcd:green',
+                    linewidth=1.5,
+                    linestyle='--',
+                    alpha=1,
+                    label=r'$\mathrm{\mathbb{E}}_{f^*}\left[p\left(y^*_{\mathrm{HF}}|f^*,\mathcal{D}_f\right)\right],\ (\mathrm{no\ features})$',
+                )
+
+            # ------------------------ PLOT THE MC REFERENCE OF HF ------------------------
+            ax.plot(
+                self.output['pyhf_mc_support'],
+                self.output['pyhf_mc'],
+                color='black',
+                linestyle='-.',
+                linewidth=3,
+                alpha=1,
+                label=r'$p\left(y_{\mathrm{HF}}\right),\ (\mathrm{MC-ref.})$',
+            )
             # plot the MC of LF
-            if self.lfs_mc_out.shape[1] < 2: 
-                ax.plot(self.output['pylf_mc_support'], self.output['pylf_mc'],linewidth=1.5,
-                        color='r', alpha=0.8, label=r'$p\left(y_{\mathrm{LF}}\right)$')
+            if self.lfs_mc_out.shape[1] < 2:
+                ax.plot(
+                    self.output['pylf_mc_support'],
+                    self.output['pylf_mc'],
+                    linewidth=1.5,
+                    color='r',
+                    alpha=0.8,
+                    label=r'$p\left(y_{\mathrm{LF}}\right)$',
+                )
 
             ax.set_xlabel(r'$y$')  # ,usetex=True)
             ax.set_ylabel(r'$p(y)$')
@@ -474,167 +429,65 @@
             ax.grid(which='minor', linestyle='--', alpha=0.5)
             ax.minorticks_on()
             ax.legend(loc='upper right')
-            ax.set_xlim(-0.5,2.0) #DG: 0.02,0.08
-            ax.set_ylim(0,1.6)  #max DG: 150
+            ax.set_xlim(-0.5, 2.0)  # DG: 0.02,0.08
+            ax.set_ylim(0, 1.6)  # max DG: 150
             fig.set_size_inches(15, 15)
-#            plt.savefig('/home/nitzler/Documents/Vorlagen/pdfs_cylinder_50_nof_random.eps', format='eps', dpi=300)
-
-# ---------------------- OPTIONAL PLOT OF LATENT MANIFOLD ---------------------
+            #            plt.savefig('/home/nitzler/Documents/Vorlagen/pdfs_cylinder_50_nof_random.eps', format='eps', dpi=300)
+
+            # ---------------------- OPTIONAL PLOT OF LATENT MANIFOLD ---------------------
             if self.output['manifold_test'].shape[1] < 2:
                 fig2, ax2 = plt.subplots()
-                ax2.plot(self.lfs_mc_out[:, 0], self.hf_mc, linestyle='', markersize=5, marker='.',
-                         color='grey', alpha=0.5, label=r'$\mathcal{D}_{\mathrm{ref}}=\{Y_{\mathrm{LF}}^*,Y_{\mathrm{HF}}^*\}$, (Reference)')
-
-                ax2.plot(np.sort(self.output['manifold_test'][:, 0]), self.output['f_mean'][np.argsort(self.output['manifold_test'][:,0])],
-                          color='darkblue', linewidth=3, label=r'$\mathrm{m}_{\mathcal{D}_f}(y_{\mathrm{LF}})$, (Posterior mean)')
-
-                ax2.plot(np.sort(self.output['manifold_test'][:, 0]), np.add(self.output['f_mean'],np.sqrt(self.output['y_var']))[np.argsort(self.output['manifold_test'][:, 0])],  color='darkblue', linewidth=2,linestyle='--', label=r'$\mathrm{m}_{\mathcal{D}_f}(y_{\mathrm{LF}})\pm \sqrt{\mathrm{v}_{\mathcal{D}_f}(y_{\mathrm{LF}})}$, (Confidence)')
-
-                ax2.plot(np.sort(self.output['manifold_test'][:, 0]), np.add(self.output['f_mean'],-np.sqrt(self.output['y_var']))[np.argsort(self.output['manifold_test'][:, 0])],  color='darkblue', linewidth=2,linestyle='--')
-
-
-#                ax2.plot(self.output['manifold_test'][:, 0], self.output['sample_mat'], linestyle='',
-#                         marker='.', color='red', alpha=0.2)
-                ax2.plot(self.lfs_train_out, self.hf_train_out, linestyle='', marker='x', markersize=8,
-                         color='r', alpha=1, label=r'$\mathcal{D}_{f}=\{Y_{\mathrm{LF}},Y_{\mathrm{HF}}\}$, (Training)')
-
-                ax2.plot(self.hf_mc, self.hf_mc, linestyle='-', marker='', color='g', alpha=1,linewidth=3,
-                         label=r'$y_{\mathrm{HF}}=y_{\mathrm{LF}}$, (Identity)')
-
-=======
-            plt.rcParams.update({'font.size': 23})
-
-            fig, ax = plt.subplots()
-            ax.set(xlim=(0.02, 0.07), ylim=(0, 120))
-            # plot the bmfmc var
-            if self.predictive_var == "True":
-                ax.plot(
-                    self.output['pyhf_support'],
-                    np.sqrt(self.output['pyhf_var']),
-                    linewidth=0.5,
-                    color='lightgreen',
-                    alpha=0.4,
-                )
-                # ,label=(r'$\mathbb{SD}\left[\mathrm{p}'
-                # r'\left(y_{\mathrm{HF}}|f^*,\mathcal{D}\right)\right]$'))
-            # plot the bmfmc approx mean
-            ax.plot(
-                self.output['pyhf_support'],
-                self.output['pyhf_mean'],
-                color='xkcd:green',
-                linewidth=1.5,
-                label=(
-                    r'$\mathbb{E}\left[\mathrm{p}'
-                    r'\left(y_{\mathrm{HF}}|f^*,\mathcal{D}\right)\right]$'
-                ),
-            )
-            #### plot the reference solution for classical BMFMC###
-            if self.BMFMC_reference == "True":
-                # plot the bmfmc var
-                if self.predictive_var == "True":
-                    ax.plot(
-                        self.output['pyhf_support'],
-                        np.sqrt(self.output['pyhf_var_BMFMC']),
-                        linewidth=0.5,
-                        color='magenta',
-                        alpha=0.4,
-                    )
-                    # ,label=(r'$\mathbb{SD}\left[\mathrm{p}'
-                    # r'\left(y_{\mathrm{HF}}|f^*,\mathcal{D}\right)\right]$'))
-                # plot the bmfmc approx mean
-                ax.plot(
-                    self.output['pyhf_support'],
-                    self.output['pyhf_mean_BMFMC'],
-                    color='xkcd:magenta',
-                    linewidth=1.5,
-                    label=(
-                        r'$\mathbb{E}\left[\mathrm{p}'
-                        r'\left(y_{\mathrm{HF}}|f^*,\mathcal{D}\right)\right]-BMFMC$'
-                    ),
-                )
-
-            # plot the MC reference of HF
-            ax.plot(
-                self.output['pyhf_mc_support'],
-                self.output['pyhf_mc'],
-                color='k',
-                alpha=0.8,
-                label=r'$\mathrm{p}\left(y_{\mathrm{HF}}\right) \ \mathrm{MC \ reference}$',
-            )
-            if self.lfs_mc_out.shape[1] < 2:
-                # plot the MC of LF
-                ax.plot(
-                    self.output['pylf_mc_support'],
-                    self.output['pylf_mc'],
-                    color='r',
-                    alpha=0.7,
-                    label=r'$\mathrm{p}\left(y_{\mathrm{LF}}\right)$',
-                )
-
-            ax.set_xlabel(r'$y$')  # ,usetex=True)
-            ax.set_ylabel(r'$\mathrm{p}(y)$')
-            ax.grid(which='major', linestyle='-')
-            ax.grid(which='minor', linestyle='--', alpha=0.5)
-            ax.minorticks_on()
-            ax.legend()
-            fig.set_size_inches(15, 15)
-            ###########################
-            if self.output['manifold_test'].shape[1] < 2:
-                fig2, ax2 = plt.subplots()
-                # plot the current dataset
-                # plot the MC of LF
                 ax2.plot(
-                    self.output['manifold_test'][:, 0],
-                    self.output['f_mean'],
+                    self.lfs_mc_out[:, 0],
+                    self.hf_mc,
                     linestyle='',
-                    marker='.',
-                    color='k',
-                    alpha=1,
-                    label=r'$m_{\mathrm{GP}}$',
-                )
-                ax2.plot(
-                    self.output['manifold_test'][:, 0],
-                    self.output['f_mean'] + np.sqrt(self.output['y_var']),
-                    linestyle='',
+                    markersize=5,
                     marker='.',
                     color='grey',
                     alpha=0.5,
-                    label=r'$\mathbb{SD}_{\mathrm{GP}}$',
-                )
+                    label=r'$\mathcal{D}_{\mathrm{ref}}=\{Y_{\mathrm{LF}}^*,Y_{\mathrm{HF}}^*\}$, (Reference)',
+                )
+
                 ax2.plot(
-                    self.output['manifold_test'][:, 0],
-                    self.output['f_mean'] - np.sqrt(self.output['y_var']),
-                    linestyle='',
-                    marker='.',
-                    color='grey',
-                    alpha=0.5,
-                )
+                    np.sort(self.output['manifold_test'][:, 0]),
+                    self.output['f_mean'][np.argsort(self.output['manifold_test'][:, 0])],
+                    color='darkblue',
+                    linewidth=3,
+                    label=r'$\mathrm{m}_{\mathcal{D}_f}(y_{\mathrm{LF}})$, (Posterior mean)',
+                )
+
                 ax2.plot(
-                    self.output['manifold_test'][:, 0],
-                    self.output['sample_mat'],
-                    linestyle='',
-                    marker='.',
-                    color='red',
-                    alpha=0.2,
-                )
+                    np.sort(self.output['manifold_test'][:, 0]),
+                    np.add(self.output['f_mean'], np.sqrt(self.output['y_var']))[
+                        np.argsort(self.output['manifold_test'][:, 0])
+                    ],
+                    color='darkblue',
+                    linewidth=2,
+                    linestyle='--',
+                    label=r'$\mathrm{m}_{\mathcal{D}_f}(y_{\mathrm{LF}})\pm \sqrt{\mathrm{v}_{\mathcal{D}_f}(y_{\mathrm{LF}})}$, (Confidence)',
+                )
+
+                ax2.plot(
+                    np.sort(self.output['manifold_test'][:, 0]),
+                    np.add(self.output['f_mean'], -np.sqrt(self.output['y_var']))[
+                        np.argsort(self.output['manifold_test'][:, 0])
+                    ],
+                    color='darkblue',
+                    linewidth=2,
+                    linestyle='--',
+                )
+
+                #                ax2.plot(self.output['manifold_test'][:, 0], self.output['sample_mat'], linestyle='',
+                #                         marker='.', color='red', alpha=0.2)
                 ax2.plot(
                     self.lfs_train_out,
                     self.hf_train_out,
                     linestyle='',
                     marker='x',
+                    markersize=8,
                     color='r',
                     alpha=1,
-                    label=r'Training data',
-                )
-                ax2.plot(
-                    self.lfs_mc_out[:, 0],
-                    self.hf_mc,
-                    linestyle='',
-                    markersize=2,
-                    marker='.',
-                    color='grey',
-                    alpha=0.7,
-                    label=r'Reference MC data',
+                    label=r'$\mathcal{D}_{f}=\{Y_{\mathrm{LF}},Y_{\mathrm{HF}}\}$, (Training)',
                 )
 
                 ax2.plot(
@@ -643,10 +496,11 @@
                     linestyle='-',
                     marker='',
                     color='g',
-                    alpha=0.7,
-                    label=r'Identity',
-                )
->>>>>>> 75968aee
+                    alpha=1,
+                    linewidth=3,
+                    label=r'$y_{\mathrm{HF}}=y_{\mathrm{LF}}$, (Identity)',
+                )
+
                 ax2.set_xlabel(r'$y_{\mathrm{LF}}$')  # ,usetex=True)
                 ax2.set_ylabel(r'$y_{\mathrm{HF}}$')
                 ax2.grid(which='major', linestyle='-')
@@ -654,44 +508,66 @@
                 ax2.minorticks_on()
                 ax2.legend()
                 fig2.set_size_inches(15, 15)
-<<<<<<< HEAD
-#                plt.savefig('/home/nitzler/Documents/Vorlagen/ylf_yhf_LF2.eps', format='png', dpi=300)
-
+            #                plt.savefig('/home/nitzler/Documents/Vorlagen/ylf_yhf_LF2.eps', format='png', dpi=300)
 
             if self.output['manifold_test'].shape[1] == 2:
                 fig3 = plt.figure(figsize=(10, 10))
                 ax3 = fig3.add_subplot(111, projection='3d')
 
-#                # Normalization of output quantities
-#                self.output['manifold_test'][:, 0, None] = (self.output['manifold_test'][:, 0, None]
-#                                                            - min(self.output['manifold_test'][:, 0, None])) /\
-#                                                           (max(self.output['manifold_test'][:, 0, None])
-#                                                            - min(self.output['manifold_test'][:, 0, None]))
-#
-#                self.output['manifold_test'][:, 1, None] = (self.output['manifold_test'][:, 1, None]
-#                                                            - min(self.output['manifold_test'][:, 1, None])) /\
-#                                                           (max(self.output['manifold_test'][:, 1, None])
-#                                                            - min(self.output['manifold_test'][:, 1, None]))\
-#
-#                self.hf_mc[:, None] = (self.hf_mc[:, None] - min(self.hf_mc[:, None])) /\
-#                                      (max(self.hf_mc[:, None]) - min(self.hf_mc[:, None]))
-                ax3.plot_trisurf(self.output['manifold_test'][:, 0],self.output['manifold_test'][:, 1],self.output['f_mean'][:,0],shade=True, cmap='jet', alpha=0.50)#, label='$\mathrm{m}_{\mathbf{f}^*}$')
-                ax3.scatter(self.output['manifold_test'][:, 0, None], self.output['manifold_test'][:, 1, None],
-                            self.hf_mc[:, None], s=4, alpha=0.7,c='k',  linewidth=0.5, cmap='jet', label='$\mathcal{D}_{\mathrm{MC}}$, (Reference)')
-
-#                ax3.scatter(self.output['manifold_test'][:, 0, None]*0, self.output['manifold_test'][:, 1, None],
-#                            self.hf_mc[:, None], s=10, alpha=0.05,c=self.hf_mc, cmap='jet')
-#                ax3.scatter(self.output['manifold_test'][:, 0, None], self.output['manifold_test'][:, 1, None]*0,
-#                            self.hf_mc[:, None], s=10, alpha=0.05,c=self.hf_mc, cmap='jet')
-#                ax3.scatter(self.output['manifold_test'][:, 0, None], self.output['manifold_test'][:, 1, None],
-#                            self.hf_mc[:, None]*0, s=10, alpha=0.05,c=self.hf_mc, cmap='jet')
-
-                ax3.scatter(self.output['manifold_train'][:, 0, None], self.output['manifold_train'][:,1,None],
-                            self.hf_train_out[:, None], marker='x',s=70, c='r', alpha=1, label='$\mathcal{D}$, (Training)')
-#                ax3.scatter(self.output['manifold_train'][:, 0, None], self.output['manifold_train'][:,1,None],
-#                            self.hf_train_out[:, None]*0, marker='x',s=70, c='r', alpha=1)
-#                ax3.scatter(self.output['manifold_test'][:, 0, None], self.output['manifold_test'][:,1,None],
-#                            self.output['f_mean'][:, None], s=10, c='red', alpha=1)
+                #                # Normalization of output quantities
+                #                self.output['manifold_test'][:, 0, None] = (self.output['manifold_test'][:, 0, None]
+                #                                                            - min(self.output['manifold_test'][:, 0, None])) /\
+                #                                                           (max(self.output['manifold_test'][:, 0, None])
+                #                                                            - min(self.output['manifold_test'][:, 0, None]))
+                #
+                #                self.output['manifold_test'][:, 1, None] = (self.output['manifold_test'][:, 1, None]
+                #                                                            - min(self.output['manifold_test'][:, 1, None])) /\
+                #                                                           (max(self.output['manifold_test'][:, 1, None])
+                #                                                            - min(self.output['manifold_test'][:, 1, None]))\
+                #
+                #                self.hf_mc[:, None] = (self.hf_mc[:, None] - min(self.hf_mc[:, None])) /\
+                #                                      (max(self.hf_mc[:, None]) - min(self.hf_mc[:, None]))
+                ax3.plot_trisurf(
+                    self.output['manifold_test'][:, 0],
+                    self.output['manifold_test'][:, 1],
+                    self.output['f_mean'][:, 0],
+                    shade=True,
+                    cmap='jet',
+                    alpha=0.50,
+                )  # , label='$\mathrm{m}_{\mathbf{f}^*}$')
+                ax3.scatter(
+                    self.output['manifold_test'][:, 0, None],
+                    self.output['manifold_test'][:, 1, None],
+                    self.hf_mc[:, None],
+                    s=4,
+                    alpha=0.7,
+                    c='k',
+                    linewidth=0.5,
+                    cmap='jet',
+                    label='$\mathcal{D}_{\mathrm{MC}}$, (Reference)',
+                )
+
+                #                ax3.scatter(self.output['manifold_test'][:, 0, None]*0, self.output['manifold_test'][:, 1, None],
+                #                            self.hf_mc[:, None], s=10, alpha=0.05,c=self.hf_mc, cmap='jet')
+                #                ax3.scatter(self.output['manifold_test'][:, 0, None], self.output['manifold_test'][:, 1, None]*0,
+                #                            self.hf_mc[:, None], s=10, alpha=0.05,c=self.hf_mc, cmap='jet')
+                #                ax3.scatter(self.output['manifold_test'][:, 0, None], self.output['manifold_test'][:, 1, None],
+                #                            self.hf_mc[:, None]*0, s=10, alpha=0.05,c=self.hf_mc, cmap='jet')
+
+                ax3.scatter(
+                    self.output['manifold_train'][:, 0, None],
+                    self.output['manifold_train'][:, 1, None],
+                    self.hf_train_out[:, None],
+                    marker='x',
+                    s=70,
+                    c='r',
+                    alpha=1,
+                    label='$\mathcal{D}$, (Training)',
+                )
+                #                ax3.scatter(self.output['manifold_train'][:, 0, None], self.output['manifold_train'][:,1,None],
+                #                            self.hf_train_out[:, None]*0, marker='x',s=70, c='r', alpha=1)
+                #                ax3.scatter(self.output['manifold_test'][:, 0, None], self.output['manifold_test'][:,1,None],
+                #                            self.output['f_mean'][:, None], s=10, c='red', alpha=1)
 
                 ax3.set_xlabel(r'$\mathrm{y}_{\mathrm{LF}}$')  # ,usetex=True)
                 ax3.set_ylabel(r'$\gamma$')
@@ -708,33 +584,35 @@
                 ax3.set_zticks(np.arange(0, 0.5, step=0.5))
                 ax3.legend()
 
-#                # Animate
-#                def init():
-#                    ax3.scatter(self.output['manifold_test'][:,0,None],self.output['manifold_test'][:,1,None],self.hf_mc[:,None],s=3,c='darkgreen', alpha=0.6)
-#                    ax3.set_xlabel(r'$y_{\mathrm{LF}}$')#,usetex=True)
-#                    ax3.set_ylabel(r'$\gamma$')
-#                    ax3.set_zlabel(r'$y_{\mathrm{HF}}$')
-#                    ax3.set_xlim3d(0, 1)
-#                    ax3.set_ylim3d(0, 1)
-#                    ax3.set_zlim3d(0, 1)
-#
-#                    return ()
-#
-#                def animate(i):
-#                    ax3.view_init(elev=10., azim=i)
-#                    return ()
-#
-#                anim = animation.FuncAnimation(fig3, animate, init_func=init,
-#                                               frames=360, interval=20, blit=True)
-#                # Save
-#                anim.save('cylinder_split_input.mp4', fps=30, dpi=300, extra_args=['-vcodec', 'libx264'])
-#
+            #                # Animate
+            #                def init():
+            #                    ax3.scatter(self.output['manifold_test'][:,0,None],self.output['manifold_test'][:,1,None],self.hf_mc[:,None],s=3,c='darkgreen', alpha=0.6)
+            #                    ax3.set_xlabel(r'$y_{\mathrm{LF}}$')#,usetex=True)
+            #                    ax3.set_ylabel(r'$\gamma$')
+            #                    ax3.set_zlabel(r'$y_{\mathrm{HF}}$')
+            #                    ax3.set_xlim3d(0, 1)
+            #                    ax3.set_ylim3d(0, 1)
+            #                    ax3.set_zlim3d(0, 1)
+            #
+            #                    return ()
+            #
+            #                def animate(i):
+            #                    ax3.view_init(elev=10., azim=i)
+            #                    return ()
+            #
+            #                anim = animation.FuncAnimation(fig3, animate, init_func=init,
+            #                                               frames=360, interval=20, blit=True)
+            #                # Save
+            #                anim.save('cylinder_split_input.mp4', fps=30, dpi=300, extra_args=['-vcodec', 'libx264'])
+            #
             plt.show()
 
         if self.result_description['write_results'] is True:
             pass
-# ----------------------- CALCULATE SOME KL DIVERGENCES -----------------------
+        # ----------------------- CALCULATE SOME KL DIVERGENCES -----------------------
         from scipy.stats import entropy as ep
+
+
 #        entropy = ep(self.output['pyhf_mc'],self.output['pyhf_mean'])
 #        entropy_mc = ep(self.output['pyhf_mc'],self.output['pyhf_mc_low'])
 #        # append a file
@@ -771,7 +649,7 @@
 #            box.set( facecolor=r'blue')
 
 
-        #ax1.bar(count,mean,-width,yerr=error,alpha=0.5,ecolor='black',capsize=10, color='b', label='Random in bins, ($\mathbf{n}=200$)',edgecolor='white')
+# ax1.bar(count,mean,-width,yerr=error,alpha=0.5,ecolor='black',capsize=10, color='b', label='Random in bins, ($\mathbf{n}=200$)',edgecolor='white')
 #        semi_full=ax1.bar(count2+width/2,entropy_fill2[:,0],width, alpha=0.5,color='seagreen', label='Diverse subset, $(\mathbf{n}=30)$',edgecolor='white')
 #        ax1.set_xlabel(r'Number of features')
 #        ax1.set_ylabel(r'$\mathrm{D}_{\mathrm{KL}}\left[p\left(y_{\mathrm{HF}}\right)||\mathrm{\mathbb{E}}_{f^*}\left[p\left(y_{\mathrm{HF}}^*|f^*,\mathcal{D}_f\right)\right]\right]$')
@@ -800,87 +678,18 @@
 #        fig.set_size_inches(15, 15)
 #        plt.savefig('/home/nitzler/Documents/Vorlagen/kld_reduction_cylinder.eps', format='eps', dpi=300)
 
-     #   integ=ax1.bar(count2,int_var[:,0],width, alpha=0.5,color='seagreen', label='Diverse subset, $(\mathbf{n}=30)$',edgecolor='white')
-    #    ax1.set_xlabel(r'Number of features')
-   #     ax1.set_ylabel(r'$IV$')
-  #      ax1.set_ylim((0,0.0015))
- #       ax1.xaxis.set_ticks(np.arange(0, 6, 1))
-#
-#
- #       ax1.grid(which='major', linestyle='-')
- #       ax1.grid(which='minor', linestyle='--', alpha=0.5)
+#   integ=ax1.bar(count2,int_var[:,0],width, alpha=0.5,color='seagreen', label='Diverse subset, $(\mathbf{n}=30)$',edgecolor='white')
+#    ax1.set_xlabel(r'Number of features')
+#     ax1.set_ylabel(r'$IV$')
+#      ax1.set_ylim((0,0.0015))
+#       ax1.xaxis.set_ticks(np.arange(0, 6, 1))
+#
+#
+#       ax1.grid(which='major', linestyle='-')
+#       ax1.grid(which='minor', linestyle='--', alpha=0.5)
 #        ax1.minorticks_on()
 #        import matplotlib.ticker as mtick
- #       ax1.yaxis.set_major_formatter(mtick.FormatStrFormatter('%.2e'))
- #       fig.set_size_inches(15, 15)
- #       plt.savefig('/home/nitzler/Documents/Vorlagen/IV_cylinder.eps', format='eps', dpi=300)
-#        plt.show()
-=======
-
-            if self.output['manifold_test'].shape[1] == 2:
-                fig3 = plt.figure()
-                ax3 = fig3.add_subplot(111, projection='3d')
-                ax3.scatter(
-                    self.output['manifold_test'][:, 0, None],
-                    self.output['manifold_test'][:, 1, None],
-                    self.hf_mc[:, None],
-                    s=3,
-                    c='k',
-                )
-                ax3.set_xlabel(r'$y_{\mathrm{LF}}$')  # ,usetex=True)
-                ax3.set_ylabel(r'$\gamma$')
-                ax3.set_zlabel(r'$y_{\mathrm{HF}}$')
-
-                #
-                ####### plot input-output scatter plot matrices ########################
-
-            #            dataset = pd.DataFrame(
-            #                {
-            #                    '$y_{\mathrm{HF}}$': self.hf_mc,
-            #                    'E-modulus': self.lf_mc_in[:, 0],
-            #                    'U-field 1': self.lf_mc_in[:, 1],
-            #                    'U-field 2': self.lf_mc_in[:, 2],
-            #                    'U-field 3': self.lf_mc_in[:, 3],
-            #                    'U-field 4': self.lf_mc_in[:, 4],
-            #                    'U-field 5': self.lf_mc_in[:, 5],
-            #                    'U-field 6': self.lf_mc_in[:, 6],
-            #                    'U-field 7': self.lf_mc_in[:, 7],
-            #                    'U-field 8': self.lf_mc_in[:, 8],
-            #                    'U-field 9': self.lf_mc_in[:, 9],
-            #                }
-            #            )
-            #            sns.set()
-            #            ma = sns.PairGrid(dataset)
-            #            ma = ma.map_upper(plt.scatter,s=0.1)
-            #            ma = ma.map_lower(sns.kdeplot, cmap="Blues_d")
-            #            ma = ma.map_diag(sns.kdeplot,lw=2,legend=False)
-            #
-            #            dataset = pd.DataFrame(
-            #                {
-            #                    '$y_{\mathrm{HF}}$': self.hf_mc,
-            #                    'latent 1': self.output['manifold_test'][:, 1],
-            #                    'latent 2': self.output['manifold_test'][:, 2],
-            #                }
-            #            )
-            #            sns.set()
-            #            ma = sns.PairGrid(dataset)
-            #            ma = ma.map_upper(plt.scatter,s=0.1)
-            #            ma = ma.map_lower(sns.kdeplot, cmap="Blues_d")
-            #            ma = ma.map_diag(sns.kdeplot,lw=2,legend=False)
-            #
-            plt.show()
-
-        if self.result_description['write_results'] == True:
-            pass
-
-        # if self.result_description is not None:
-        #    results = process_ouputs(self.output, self.result_description)
-        #    write_results(results,
-        #                      self.global_settings["output_dir"],
-        #                      self.global_settings["experiment_name"])
-        ##else:
-        ##print("Size of inputs {}".format(self.samples.shape))
-        ##print("Inputs {}".format(self.samples))
-        # print("Size of outputs {}".format(self.output['mean'].shape))
-        # print("Outputs {}".format(self.output['mean']))
->>>>>>> 75968aee
+#       ax1.yaxis.set_major_formatter(mtick.FormatStrFormatter('%.2e'))
+#       fig.set_size_inches(15, 15)
+#       plt.savefig('/home/nitzler/Documents/Vorlagen/IV_cylinder.eps', format='eps', dpi=300)
+#        plt.show()