[MASTER]

# A comma-separated list of package or module names from where C extensions may
# be loaded. Extensions are loading into the active Python interpreter and may
# run arbitrary code.
extension-pkg-allow-list=

# A comma-separated list of package or module names from where C extensions may
# be loaded. Extensions are loading into the active Python interpreter and may
# run arbitrary code. (This is an alternative name to extension-pkg-allow-list
# for backward compatibility.)
extension-pkg-whitelist=

# Return non-zero exit code if any of these messages/categories are detected,
# even if score is above --fail-under value. Syntax same as enable. Messages
# specified are enabled, while categories only check already-enabled messages.
fail-on=

# Specify a score threshold to be exceeded before program exits with error.
fail-under=10.0

# Files or directories to be skipped. They should be base names, not paths.
ignore=CVS,

# Add files or directories matching the regex patterns to the ignore-list. The
# regex matches against paths and can be in Posix or Windows format.
ignore-paths=

# Files or directories matching the regex patterns are skipped. The regex
# matches against base names, not paths. The default value ignores emacs file
# locks
ignore-patterns=^\.#

# Python code to execute, usually for sys.path manipulation such as
# pygtk.require().
#init-hook=

# Use multiple processes to speed up Pylint. Specifying 0 will auto-detect the
# number of processors available to use.
jobs=1

# Control the amount of potential inferred values when inferring a single
# object. This can help the performance when dealing with large functions or
# complex, nested conditions.
limit-inference-results=100

# List of plugins (as comma separated values of python module names) to load,
# usually to register additional checkers.
load-plugins=

# Pickle collected data for later comparisons.
persistent=yes

# Minimum Python version to use for version dependent checks. Will default to
# the version used to run pylint.
py-version=3.8

# Discover python modules and packages in the file system subtree.
recursive=no

# When enabled, pylint would attempt to guess common misconfiguration and emit
# user-friendly hints instead of false-positive error messages.
suggestion-mode=yes

# Allow loading of arbitrary C extensions. Extensions are imported into the
# active Python interpreter and may run arbitrary code.
unsafe-load-any-extension=no


[MESSAGES CONTROL]

# Only show warnings with the listed confidence levels. Leave empty to show
# all. Valid levels: HIGH, CONTROL_FLOW, INFERENCE, INFERENCE_FAILURE,
# UNDEFINED.
confidence=

# Disable the message, report, category or checker with the given id(s). You
# can either give multiple identifiers separated by comma (,) or put this
# option multiple times (only on the command line, not in the configuration
# file where it should appear only once). You can also use "--disable=all" to
# disable everything first and then re-enable specific checks. For example, if
# you want to run only the similarities checker, you can use "--disable=all
# --enable=similarities". If you want to run only the classes checker, but have
# no Warning level messages displayed, use "--disable=all --enable=classes
# --disable=W".
disable=raw-checker-failed,
        bad-inline-option,
        locally-disabled,
        file-ignored,
        suppressed-message,
        useless-suppression,
        deprecated-pragma,
        use-symbolic-message-instead,
        design,
        fixme,
        abstract-method,
        duplicate-code,
        invalid-name,
        unused-argument,
        redefined-outer-name,
        protected-access,
        use-dict-literal,
        logging-fstring-interpolation,
        wrong-import-position,
        logging-format-interpolation,
        consider-using-f-string,
        undefined-variable,
        function-redefined,
        unspecified-encoding,
        consider-using-enumerate,
<<<<<<< HEAD
        line-too-long,
        unnecessary-lambda-assignment,
        ungrouped-imports,
=======
        implicit-str-concat,
        unused-import,
        inconsistent-return-statements,
        pointless-exception-statement,
        arguments-out-of-order,
        no-else-return,
        superfluous-parens,
        useless-parent-delegation,
>>>>>>> 85f67930

# Enable the message, report, category or checker with the given id(s). You can
# either give multiple identifier separated by comma (,) or put this option
# multiple time (only on the command line, not in the configuration file where
# it should appear only once). See also the "--disable" option for examples.
enable=c-extension-no-member


[REPORTS]

# Python expression which should return a score less than or equal to 10. You
# have access to the variables 'fatal', 'error', 'warning', 'refactor',
# 'convention', and 'info' which contain the number of messages in each
# category, as well as 'statement' which is the total number of statements
# analyzed. This score is used by the global evaluation report (RP0004).
evaluation=max(0, 0 if fatal else 10.0 - ((float(5 * error + warning + refactor + convention) / statement) * 10))

# Template used to display messages. This is a python new-style format string
# used to format the message information. See doc for all details.
#msg-template=

# Set the output format. Available formats are text, parseable, colorized, json
# and msvs (visual studio). You can also give a reporter class, e.g.
# mypackage.mymodule.MyReporterClass.
output-format=text

# Tells whether to display a full report or only the messages.
reports=no

# Activate the evaluation score.
score=yes


[REFACTORING]

# Maximum number of nested blocks for function / method body
max-nested-blocks=5

# Complete name of functions that never returns. When checking for
# inconsistent-return-statements if a never returning function is called then
# it will be considered as an explicit return statement and no message will be
# printed.
never-returning-functions=sys.exit,argparse.parse_error


[FORMAT]

# Expected format of line ending, e.g. empty (any line ending), LF or CRLF.
expected-line-ending-format=

# Regexp for a line that is allowed to be longer than the limit.
ignore-long-lines=^\s*(# )?<?https?://\S+>?$

# Number of spaces of indent required inside a hanging or continued line.
indent-after-paren=4

# String used as indentation unit. This is usually "    " (4 spaces) or "\t" (1
# tab).
indent-string='    '

# Maximum number of characters on a single line.
max-line-length=100

# Maximum number of lines in a module.
max-module-lines=1000

# Allow the body of a class to be on the same line as the declaration if body
# contains single statement.
single-line-class-stmt=no

# Allow the body of an if to be on the same line as the test if there is no
# else.
single-line-if-stmt=no


[LOGGING]

# The type of string formatting that logging methods do. `old` means using %
# formatting, `new` is for `{}` formatting.
logging-format-style=old

# Logging modules to check that the string format arguments are in logging
# function parameter format.
logging-modules=logging


[MISCELLANEOUS]

# List of note tags to take in consideration, separated by a comma.
notes=FIXME,
      XXX,
      TODO

# Regular expression of note tags to take in consideration.
#notes-rgx=


[SIMILARITIES]

# Comments are removed from the similarity computation
ignore-comments=yes

# Docstrings are removed from the similarity computation
ignore-docstrings=yes

# Imports are removed from the similarity computation
ignore-imports=no

# Signatures are removed from the similarity computation
ignore-signatures=no

# Minimum lines number of a similarity.
min-similarity-lines=4


[SPELLING]

# Limits count of emitted suggestions for spelling mistakes.
max-spelling-suggestions=4

# Spelling dictionary name. Available dictionaries: none. To make it work,
# install the 'python-enchant' package.
spelling-dict=

# List of comma separated words that should be considered directives if they
# appear and the beginning of a comment and should not be checked.
spelling-ignore-comment-directives=fmt: on,fmt: off,noqa:,noqa,nosec,isort:skip,mypy:

# List of comma separated words that should not be checked.
spelling-ignore-words=

# A path to a file that contains the private dictionary; one word per line.
spelling-private-dict-file=

# Tells whether to store unknown words to the private dictionary (see the
# --spelling-private-dict-file option) instead of raising a message.
spelling-store-unknown-words=no


[STRING]

# This flag controls whether inconsistent-quotes generates a warning when the
# character used as a quote delimiter is used inconsistently within a module.
check-quote-consistency=no

# This flag controls whether the implicit-str-concat should generate a warning
# on implicit string concatenation in sequences defined over several lines.
check-str-concat-over-line-jumps=no


[TYPECHECK]

# List of decorators that produce context managers, such as
# contextlib.contextmanager. Add to this list to register other decorators that
# produce valid context managers.
contextmanager-decorators=contextlib.contextmanager

# List of members which are set dynamically and missed by pylint inference
# system, and so shouldn't trigger E1101 when accessed. Python regular
# expressions are accepted.
generated-members=

# Tells whether missing members accessed in mixin class should be ignored. A
# class is considered mixin if its name matches the mixin-class-rgx option.
ignore-mixin-members=yes

# Tells whether to warn about missing members when the owner of the attribute
# is inferred to be None.
ignore-none=yes

# This flag controls whether pylint should warn about no-member and similar
# checks whenever an opaque object is returned when inferring. The inference
# can return multiple potential results while evaluating a Python object, but
# some branches might not be evaluated, which results in partial inference. In
# that case, it might be useful to still emit no-member and other checks for
# the rest of the inferred objects.
ignore-on-opaque-inference=yes

# List of class names for which member attributes should not be checked (useful
# for classes with dynamically set attributes). This supports the use of
# qualified names.
ignored-classes=optparse.Values,
                thread._local,
                _thread._local,
                queens.visualization.bmfmc_visualization,
                queens.visualization.bmfia_visualization,
                queens.visualization.grid_iterator_visualization,
                queens.visualization.sa_visualization,
                queens.visualization.surrogate_visualization,
                queens.visualization.variational_inference_visualization,
                matplotlib.cm,
                logging.RootLogger,


# List of module names for which member attributes should not be checked
# (useful for modules/projects where namespaces are manipulated during runtime
# and thus existing member attributes cannot be deduced by static analysis). It
# supports qualified module names, as well as Unix pattern matching.
ignored-modules=vtk,
                particles,

# Show a hint with possible names when a member name was not found. The aspect
# of finding the hint is based on edit distance.
missing-member-hint=yes

# The minimum edit distance a name should have in order to be considered a
# similar match for a missing member name.
missing-member-hint-distance=1

# The total number of similar names that should be taken in consideration when
# showing a hint for a missing member.
missing-member-max-choices=1

# Regex pattern to define which classes are considered mixins ignore-mixin-
# members is set to 'yes'
mixin-class-rgx=.*[Mm]ixin

# List of decorators that change the signature of a decorated function.
signature-mutators=


[VARIABLES]

# List of additional names supposed to be defined in builtins. Remember that
# you should avoid defining new builtins when possible.
additional-builtins=

# Tells whether unused global variables should be treated as a violation.
allow-global-unused-variables=yes

# List of names allowed to shadow builtins
allowed-redefined-builtins=

# List of strings which can identify a callback function by name. A callback
# name must start or end with one of those strings.
callbacks=cb_,
          _cb

# A regular expression matching the name of dummy variables (i.e. expected to
# not be used).
dummy-variables-rgx=_+$|(_[a-zA-Z0-9_]*[a-zA-Z0-9]+?$)|dummy|^ignored_|^unused_

# Argument names that match this expression will be ignored. Default to name
# with leading underscore.
ignored-argument-names=_.*|^ignored_|^unused_

# Tells whether we should check for unused import in __init__ files.
init-import=no

# List of qualified module names which can have objects that can redefine
# builtins.
redefining-builtins-modules=six.moves,past.builtins,future.builtins,builtins,io


[BASIC]

# Naming style matching correct argument names.
argument-naming-style=snake_case

# Regular expression matching correct argument names. Overrides argument-
# naming-style. If left empty, argument names will be checked with the set
# naming style.
#argument-rgx=

# Naming style matching correct attribute names.
attr-naming-style=snake_case

# Regular expression matching correct attribute names. Overrides attr-naming-
# style. If left empty, attribute names will be checked with the set naming
# style.
#attr-rgx=

# Bad variable names which should always be refused, separated by a comma.
bad-names=foo,
          bar,
          baz,
          toto,
          tutu,
          tata

# Bad variable names regexes, separated by a comma. If names match any regex,
# they will always be refused
bad-names-rgxs=

# Naming style matching correct class attribute names.
class-attribute-naming-style=any

# Regular expression matching correct class attribute names. Overrides class-
# attribute-naming-style. If left empty, class attribute names will be checked
# with the set naming style.
#class-attribute-rgx=

# Naming style matching correct class constant names.
class-const-naming-style=UPPER_CASE

# Regular expression matching correct class constant names. Overrides class-
# const-naming-style. If left empty, class constant names will be checked with
# the set naming style.
#class-const-rgx=

# Naming style matching correct class names.
class-naming-style=PascalCase

# Regular expression matching correct class names. Overrides class-naming-
# style. If left empty, class names will be checked with the set naming style.
#class-rgx=

# Naming style matching correct constant names.
const-naming-style=UPPER_CASE

# Regular expression matching correct constant names. Overrides const-naming-
# style. If left empty, constant names will be checked with the set naming
# style.
#const-rgx=

# Minimum line length for functions/classes that require docstrings, shorter
# ones are exempt.
docstring-min-length=-1

# Naming style matching correct function names.
function-naming-style=snake_case

# Regular expression matching correct function names. Overrides function-
# naming-style. If left empty, function names will be checked with the set
# naming style.
#function-rgx=

# Good variable names which should always be accepted, separated by a comma.
good-names=i,
           j,
           k,
           ex,
           Run,
           _,
           f,
	   db,
           rv,
           rf

# Good variable names regexes, separated by a comma. If names match any regex,
# they will always be accepted
good-names-rgxs=

# Include a hint for the correct naming format with invalid-name.
include-naming-hint=no

# Naming style matching correct inline iteration names.
inlinevar-naming-style=any

# Regular expression matching correct inline iteration names. Overrides
# inlinevar-naming-style. If left empty, inline iteration names will be checked
# with the set naming style.
#inlinevar-rgx=

# Naming style matching correct method names.
method-naming-style=snake_case

# Regular expression matching correct method names. Overrides method-naming-
# style. If left empty, method names will be checked with the set naming style.
#method-rgx=

# Naming style matching correct module names.
module-naming-style=snake_case

# Regular expression matching correct module names. Overrides module-naming-
# style. If left empty, module names will be checked with the set naming style.
#module-rgx=

# Colon-delimited sets of names that determine each other's naming style when
# the name regexes allow several styles.
name-group=

# Regular expression which should only match function or class names that do
# not require a docstring.
no-docstring-rgx=^_

# List of decorators that produce properties, such as abc.abstractproperty. Add
# to this list to register other decorators that produce valid properties.
# These decorators are taken in consideration only for invalid-name.
property-classes=abc.abstractproperty

# Regular expression matching correct type variable names. If left empty, type
# variable names will be checked with the set naming style.
#typevar-rgx=

# Naming style matching correct variable names.
variable-naming-style=snake_case

# Regular expression matching correct variable names. Overrides variable-
# naming-style. If left empty, variable names will be checked with the set
# naming style.
#variable-rgx=


[DESIGN]

# List of regular expressions of class ancestor names to ignore when counting
# public methods (see R0903)
exclude-too-few-public-methods=

# List of qualified class names to ignore when counting class parents (see
# R0901)
ignored-parents=

# Maximum number of arguments for function / method.
max-args=5

# Maximum number of attributes for a class (see R0902).
max-attributes=7

# Maximum number of boolean expressions in an if statement (see R0916).
max-bool-expr=5

# Maximum number of branch for function / method body.
max-branches=12

# Maximum number of locals for function / method body.
max-locals=15

# Maximum number of parents for a class (see R0901).
max-parents=7

# Maximum number of public methods for a class (see R0904).
max-public-methods=20

# Maximum number of return / yield for function / method body.
max-returns=6

# Maximum number of statements in function / method body.
max-statements=50

# Minimum number of public methods for a class (see R0903).
min-public-methods=2


[IMPORTS]

# List of modules that can be imported at any level, not just the top level
# one.
allow-any-import-level=

# Allow wildcard imports from modules that define __all__.
allow-wildcard-with-all=no

# Analyse import fallback blocks. This can be used to support both Python 2 and
# 3 compatible code, which means that the block might have code that exists
# only in one or another interpreter, leading to false positives when analysed.
analyse-fallback-blocks=no

# Deprecated modules which should not be used, separated by a comma.
deprecated-modules=optparse,tkinter.tix

# Output a graph (.gv or any supported image format) of external dependencies
# to the given file (report RP0402 must not be disabled).
ext-import-graph=

# Output a graph (.gv or any supported image format) of all (i.e. internal and
# external) dependencies to the given file (report RP0402 must not be
# disabled).
import-graph=

# Output a graph (.gv or any supported image format) of internal dependencies
# to the given file (report RP0402 must not be disabled).
int-import-graph=

# Force import order to recognize a module as part of the standard
# compatibility libraries.
known-standard-library=

# Force import order to recognize a module as part of a third party library.
known-third-party=enchant

# Couples of modules and preferred modules, separated by a comma.
preferred-modules=


[CLASSES]

# Warn about protected attribute access inside special methods
check-protected-access-in-special-methods=no

# List of method names used to declare (i.e. assign) instance attributes.
defining-attr-methods=__init__,
                      __new__,
                      setUp,
                      __post_init__

# List of member names, which should be excluded from the protected access
# warning.
exclude-protected=_asdict,
                  _fields,
                  _replace,
                  _source,
                  _make

# List of valid names for the first argument in a class method.
valid-classmethod-first-arg=cls

# List of valid names for the first argument in a metaclass class method.
valid-metaclass-classmethod-first-arg=cls


[EXCEPTIONS]

# Exceptions that will emit a warning when being caught. Defaults to
# "builtins.BaseException, builtins.Exception".
overgeneral-exceptions=builtins.BaseException,
                       builtins.Exception<|MERGE_RESOLUTION|>--- conflicted
+++ resolved
@@ -108,20 +108,6 @@
         function-redefined,
         unspecified-encoding,
         consider-using-enumerate,
-<<<<<<< HEAD
-        line-too-long,
-        unnecessary-lambda-assignment,
-        ungrouped-imports,
-=======
-        implicit-str-concat,
-        unused-import,
-        inconsistent-return-statements,
-        pointless-exception-statement,
-        arguments-out-of-order,
-        no-else-return,
-        superfluous-parens,
-        useless-parent-delegation,
->>>>>>> 85f67930
 
 # Enable the message, report, category or checker with the given id(s). You can
 # either give multiple identifier separated by comma (,) or put this option
